--- conflicted
+++ resolved
@@ -183,15 +183,9 @@
 
         if not dataset:
             return {
-<<<<<<< HEAD
-                'lat_extents': (0, 0),
-                'lon_extents': (0, 0),
-                'time_extents': (date(2000, 1, 1), date(2000, 1, 1)),
-=======
                 'lat_extents': (None, None),
                 'lon_extents': (None, None),
                 'time_extents': (None, None),
->>>>>>> 31614c8c
                 'scene_count': 0,
                 'pixel_count': 0,
                 'tile_count': 0,
