# Copyright 2016 United States Government as represented by the Administrator
# of the National Aeronautics and Space Administration. All Rights Reserved.
#
# Portion of this code is Copyright Geoscience Australia, Licensed under the
# Apache License, Version 2.0 (the "License"); you may not use this file
# except in compliance with the License. You may obtain a copy of the License
# at
#
#    http://www.apache.org/licenses/LICENSE-2.0
#
# The CEOS 2 platform is licensed under the Apache License, Version 2.0 (the
# "License"); you may not use this file except in compliance with the License.
# You may obtain a copy of the License at
# http://www.apache.org/licenses/LICENSE-2.0.
#
# Unless required by applicable law or agreed to in writing, software
# distributed under the License is distributed on an "AS IS" BASIS, WITHOUT
# WARRANTIES OR CONDITIONS OF ANY KIND, either express or implied. See the
# License for the specific language governing permissions and limitations
# under the License.

import gdal, osr
import collections
import gc
import numpy as np
import xarray as xr
from datetime import datetime
import collections
from collections import OrderedDict
import hdmedians as hd

import datacube
from . import dc_utilities as utilities
from .dc_utilities import create_default_clean_mask
import hdmedians as hd

"""
Utility Functions
"""

def convert_to_dtype(data, dtype):
    """
    A utility function converting xarray, pandas, or NumPy data to a given dtype.
    
    Parameters
    ----------
    data: xarray.Dataset, xarray.DataArray, pandas.Series, pandas.DataFrame, 
             or numpy.ndarray 
    dtype: str or numpy.dtype
        A string denoting a Python datatype name (e.g. int, float) or a NumPy dtype (e.g. 
        np.int16, np.float32) to convert the data to.
    """
    if dtype is None: # Don't convert the data type.
        return data
    return data.astype(dtype)    


"""
Compositing Functions
"""

def create_mosaic(dataset_in, clean_mask=None, no_data=-9999, dtype=None, intermediate_product=None, **kwargs):
    """
    Creates a most-recent-to-oldest mosaic of the input dataset.
    
    Parameters
    ----------
    dataset_in: xarray.Dataset
        A dataset retrieved from the Data Cube; should contain:
        coordinates: time, latitude, longitude
        variables: variables to be mosaicked (e.g. red, green, and blue bands)
    clean_mask: np.ndarray
        An ndarray of the same shape as `dataset_in` - specifying which values to mask out.
        If no clean mask is specified, then all values are kept during compositing.
    no_data: int or float
        The no data value.
    dtype: str or numpy.dtype
        A string denoting a Python datatype name (e.g. int, float) or a NumPy dtype (e.g. 
        np.int16, np.float32) to convert the data to.
    
    Returns
    -------
    dataset_out: xarray.Dataset
        Compositited data with the format:
        coordinates: latitude, longitude
        variables: same as dataset_in
    """
    dataset_in = dataset_in.copy(deep=True)

    # Default to masking nothing.
    if clean_mask is None:
        clean_mask = create_default_clean_mask(dataset_in)

<<<<<<< HEAD
    #masks data with clean_mask. all values that are clean_mask==False are set to no_data.
=======
    # Mask data with clean_mask. All values where clean_mask==False are set to no_data.
>>>>>>> 31614c8c
    for key in list(dataset_in.data_vars):
        dataset_in[key].values[np.invert(clean_mask)] = no_data
    if intermediate_product is not None:
        dataset_out = intermediate_product.copy(deep=True)
    else:
        dataset_out = None
    time_slices = reversed(
        range(len(dataset_in.time))) if 'reverse_time' in kwargs and kwargs['reverse_time'] else range(
            len(dataset_in.time))
    for index in time_slices:
        dataset_slice = dataset_in.isel(time=index).drop('time')
        if dataset_out is None:
            dataset_out = dataset_slice.copy(deep=True)
            utilities.clear_attrs(dataset_out)
        else:
            for key in list(dataset_in.data_vars):
                dataset_out[key].values[dataset_out[key].values == -9999] = dataset_slice[key].values[dataset_out[key]
                                                                                                      .values == -9999]
                dataset_out[key].attrs = OrderedDict()
    utilities.nan_to_num(dataset_out, no_data)
    if dtype is not None:
        convert_to_dtype(dataset_out, dtype)
    return dataset_out

def create_mean_mosaic(dataset_in, clean_mask=None, no_data=-9999, dtype=None, **kwargs):
    """
    Method for calculating the mean pixel value for a given dataset.
    
    Parameters
    ----------
    dataset_in: xarray.Dataset
        A dataset retrieved from the Data Cube; should contain:
        coordinates: time, latitude, longitude
        variables: variables to be mosaicked (e.g. red, green, and blue bands)
    clean_mask: np.ndarray
        An ndarray of the same shape as `dataset_in` - specifying which values to mask out.
        If no clean mask is specified, then all values are kept during compositing.
    no_data: int or float
        The no data value.
    dtype: str or numpy.dtype
        A string denoting a Python datatype name (e.g. int, float) or a NumPy dtype (e.g. 
        np.int16, np.float32) to convert the data to.
    
    Returns
    -------
    dataset_out: xarray.Dataset
        Compositited data with the format:
        coordinates: latitude, longitude
        variables: same as dataset_in
    """
    # Default to masking nothing.
    if clean_mask is None:
        clean_mask = create_default_clean_mask(dataset_in)

    dataset_in_filtered = dataset_in.where((dataset_in != no_data) & (clean_mask))
    dataset_out = dataset_in_filtered.mean(dim='time', skipna=True, keep_attrs=False)
    utilities.nan_to_num(dataset_out, no_data)
    #manually clear out dates/timestamps/sats.. median won't produce meaningful reslts for these.
    for key in ['timestamp', 'date', 'satellite']:
        if key in dataset_out:
            dataset_out[key].values[::] = no_data
    utilities.nan_to_num(dataset_out, no_data)
    if dtype is not None:
        convert_to_dtype(dataset_out, dtype)
    return dataset_out


def create_median_mosaic(dataset_in, clean_mask=None, no_data=-9999, dtype=None, **kwargs):
    """
    Method for calculating the median pixel value for a given dataset.
    
    Parameters
    ----------
    dataset_in: xarray.Dataset
        A dataset retrieved from the Data Cube; should contain:
        coordinates: time, latitude, longitude
        variables: variables to be mosaicked (e.g. red, green, and blue bands)
    clean_mask: np.ndarray
        An ndarray of the same shape as `dataset_in` - specifying which values to mask out.
        If no clean mask is specified, then all values are kept during compositing.
    no_data: int or float
        The no data value.
    dtype: str or numpy.dtype
        A string denoting a Python datatype name (e.g. int, float) or a NumPy dtype (e.g. 
        np.int16, np.float32) to convert the data to.
    
    Returns
    -------
    dataset_out: xarray.Dataset
        Compositited data with the format:
        coordinates: latitude, longitude
        variables: same as dataset_in
    """
    # Default to masking nothing.
    if clean_mask is None:
        clean_mask = create_default_clean_mask(dataset_in)

    dataset_in_filtered = dataset_in.where((dataset_in != no_data) & (clean_mask))
    dataset_out = dataset_in_filtered.median(dim='time', skipna=True, keep_attrs=False)
    utilities.nan_to_num(dataset_out, no_data)
    #manually clear out dates/timestamps/sats.. median won't produce meaningful reslts for these.
    for key in ['timestamp', 'date', 'satellite']:
        if key in dataset_out:
            dataset_out[key].values[::] = no_data
    utilities.nan_to_num(dataset_out, no_data)
    if dtype is not None:
        convert_to_dtype(dataset_out, dtype)
    return dataset_out


def create_max_ndvi_mosaic(dataset_in, clean_mask=None, no_data=-9999, dtype=None, intermediate_product=None, **kwargs):
    """
    Method for calculating the pixel value for the max ndvi value.
    
    Parameters
    ----------
    dataset_in: xarray.Dataset
        A dataset retrieved from the Data Cube; should contain:
        coordinates: time, latitude, longitude
        variables: variables to be mosaicked (e.g. red, green, and blue bands)
    clean_mask: np.ndarray
        An ndarray of the same shape as `dataset_in` - specifying which values to mask out.
        If no clean mask is specified, then all values are kept during compositing.
    no_data: int or float
        The no data value.
    dtype: str or numpy.dtype
        A string denoting a Python datatype name (e.g. int, float) or a NumPy dtype (e.g. 
        np.int16, np.float32) to convert the data to.
    
    Returns
    -------
    dataset_out: xarray.Dataset
        Compositited data with the format:
        coordinates: latitude, longitude
        variables: same as dataset_in
    """
    dataset_in = dataset_in.copy(deep=True)

    # Default to masking nothing.
    if clean_mask is None:
        clean_mask = create_default_clean_mask(dataset_in)

    for key in list(dataset_in.data_vars):
        dataset_in[key].values[np.invert(clean_mask)] = no_data

    if intermediate_product is not None:
        dataset_out = intermediate_product.copy(deep=True)
    else:
        dataset_out = None

    time_slices = range(len(dataset_in.time))
    for timeslice in time_slices:
        dataset_slice = dataset_in.isel(time=timeslice).drop('time')
        ndvi = (dataset_slice.nir - dataset_slice.red) / (dataset_slice.nir + dataset_slice.red)
        ndvi.values[np.invert(clean_mask)[timeslice, ::]] = -1000000000
        dataset_slice['ndvi'] = ndvi
        if dataset_out is None:
            dataset_out = dataset_slice.copy(deep=True)
            utilities.clear_attrs(dataset_out)
        else:
            for key in list(dataset_slice.data_vars):
                dataset_out[key].values[dataset_slice.ndvi.values >
                                        dataset_out.ndvi.values] = dataset_slice[key].values[dataset_slice.ndvi.values >
                                                                                             dataset_out.ndvi.values]
    utilities.nan_to_num(dataset_out, no_data)
    if dtype is not None:
        convert_to_dtype(dataset_out, dtype)
    return dataset_out


def create_min_ndvi_mosaic(dataset_in, clean_mask=None, no_data=-9999, dtype=None, intermediate_product=None, **kwargs):
    """
    Method for calculating the pixel value for the min ndvi value.

    Parameters
    ----------
    dataset_in: xarray.Dataset
        A dataset retrieved from the Data Cube; should contain:
        coordinates: time, latitude, longitude
        variables: variables to be mosaicked (e.g. red, green, and blue bands)
    clean_mask: np.ndarray
        An ndarray of the same shape as `dataset_in` - specifying which values to mask out.
        If no clean mask is specified, then all values are kept during compositing.
    no_data: int or float
        The no data value.
    dtype: str or numpy.dtype
        A string denoting a Python datatype name (e.g. int, float) or a NumPy dtype (e.g. 
        np.int16, np.float32) to convert the data to.
    
    Returns
    -------
    dataset_out: xarray.Dataset
        Compositited data with the format:
        coordinates: latitude, longitude
        variables: same as dataset_in
    """
    dataset_in = dataset_in.copy(deep=True)

    # Default to masking nothing.
    if clean_mask is None:
        clean_mask = create_default_clean_mask(dataset_in)

    for key in list(dataset_in.data_vars):
        dataset_in[key].values[np.invert(clean_mask)] = no_data

    if intermediate_product is not None:
        dataset_out = intermediate_product.copy(deep=True)
    else:
        dataset_out = None

    time_slices = range(len(dataset_in.time))
    for timeslice in time_slices:
        dataset_slice = dataset_in.isel(time=timeslice).drop('time')
        ndvi = (dataset_slice.nir - dataset_slice.red) / (dataset_slice.nir + dataset_slice.red)
        ndvi.values[np.invert(clean_mask)[timeslice, ::]] = 1000000000
        dataset_slice['ndvi'] = ndvi
        if dataset_out is None:
            dataset_out = dataset_slice.copy(deep=True)
            utilities.clear_attrs(dataset_out)
        else:
            for key in list(dataset_slice.data_vars):
                dataset_out[key].values[dataset_slice.ndvi.values <
                                        dataset_out.ndvi.values] = dataset_slice[key].values[dataset_slice.ndvi.values <
                                                                                             dataset_out.ndvi.values]
<<<<<<< HEAD
    return dataset_out


def create_hdmedians_multiple_band_mosaic(dataset_in,
                                          clean_mask=None,
                                          no_data=-9999,
=======
    utilities.nan_to_num(dataset_out, no_data)
    if dtype is not None:
        convert_to_dtype(dataset_out, dtype)
    return dataset_out

def unpack_bits(land_cover_endcoding, data_array, cover_type):
    """
	Description:
		Unpack bits for end of ls7 and ls8 functions 
	-----
	Input:
		land_cover_encoding(dict hash table) land cover endcoding provided by ls7 or ls8
        data_array( xarray DataArray)
        cover_type(String) type of cover
	Output:
        unpacked DataArray
	"""
    boolean_mask = np.isin(data_array.values, land_cover_endcoding[cover_type]) 
    return xr.DataArray(boolean_mask.astype(np.int8),
                        coords = data_array.coords,
                        dims = data_array.dims,
                        name = cover_type + "_mask",
                        attrs = data_array.attrs)  

def ls8_unpack_qa( data_array , cover_type):  
    
    land_cover_endcoding = dict( fill         =[1] ,
                                 clear        =[322, 386, 834, 898, 1346],
                                 water        =[324, 388, 836, 900, 1348],
                                 shadow       =[328, 392, 840, 904, 1350],
                                 snow         =[336, 368, 400, 432, 848, 880, 812, 944, 1352],
                                 cloud        =[352, 368, 416, 432, 848, 880, 912, 944, 1352],
                                 low_conf_cl  =[322, 324, 328, 336, 352, 368, 834, 836, 840, 848, 864, 880],
                                 med_conf_cl  =[386, 388, 392, 400, 416, 432, 898, 900, 904, 928, 944],
                                 high_conf_cl =[480, 992],
                                 low_conf_cir =[322, 324, 328, 336, 352, 368, 386, 388, 392, 400, 416, 432, 480],
                                 high_conf_cir=[834, 836, 840, 848, 864, 880, 898, 900, 904, 912, 928, 944], 
                                 terrain_occ  =[1346,1348, 1350, 1352]
                               )
    return unpack_bits(land_cover_endcoding, data_array, cover_type)

def ls7_unpack_qa( data_array , cover_type):  
    
    land_cover_endcoding = dict( fill     =  [1], 
                                 clear    =  [66,  130], 
                                 water    =  [68,  132],
                                 shadow   =  [72,  136],
                                 snow     =  [80,  112, 144, 176],
                                 cloud    =  [96,  112, 160, 176, 224],
                                 low_conf =  [66,  68,  72,  80,  96,  112],
                                 med_conf =  [130, 132, 136, 144, 160, 176],
                                 high_conf=  [224]
                               ) 
    return unpack_bits(land_cover_endcoding, data_array, cover_type)  

def ls5_unpack_qa( data_array , cover_type):  
    
    land_cover_endcoding = dict( fill     =  [1], 
                                 clear    =  [66,  130], 
                                 water    =  [68,  132],
                                 shadow   =  [72,  136],
                                 snow     =  [80,  112, 144, 176],
                                 cloud    =  [96,  112, 160, 176, 224],
                                 low_conf =  [66,  68,  72,  80,  96,  112],
                                 med_conf =  [130, 132, 136, 144, 160, 176],
                                 high_conf=  [224]
                               ) 
    return unpack_bits(land_cover_endcoding, data_array, cover_type)  

        
def create_hdmedians_multiple_band_mosaic(dataset_in,
                                          clean_mask=None,
                                          no_data=-9999,
                                          dtype=None,
>>>>>>> 31614c8c
                                          intermediate_product=None,
                                          operation="median",
                                          **kwargs):
    """
<<<<<<< HEAD
    Description:
    Calculates the medoid using a multi-band processing method.
    -----
    Input:
    dataset_in (xarray dataset) - the set of data with clouds and no data removed.
    Optional Inputs:
    no_data (int/float) - no data value.
    """

    assert clean_mask is not None, "A boolean mask for clean_mask must be supplied."
    assert operation in ['median', 'medoid'], "Only median and medoid operations are supported."

    dataset_in_filtered = dataset_in.where((dataset_in != no_data) & (clean_mask))

    band_list = list(dataset_in_filtered.data_vars)
    arrays = [dataset_in_filtered[band] for band in band_list]

    stacked_data = np.stack(arrays)
    bands_shape, time_slices_shape, lat_shape, lon_shape = stacked_data.shape[0], stacked_data.shape[
        1], stacked_data.shape[2], stacked_data.shape[3]

    reshaped_stack = stacked_data.reshape(bands_shape, time_slices_shape,
                                          lat_shape * lon_shape)  # Reshape to remove lat/lon
    hdmedians_result = np.zeros((bands_shape, lat_shape * lon_shape))  # Build zeroes array across time slices.
=======
    Parameters
    ----------
    dataset_in: xarray.Dataset
        A dataset retrieved from the Data Cube; should contain:
        coordinates: time, latitude, longitude
        variables: variables to be mosaicked (e.g. red, green, and blue bands)
    clean_mask: np.ndarray
        An ndarray of the same shape as `dataset_in` - specifying which values to mask out.
        If no clean mask is specified, then all values are kept during compositing.
    no_data: int or float
        The no data value.
    dtype: str or numpy.dtype
        A string denoting a Python datatype name (e.g. int, float) or a NumPy dtype (e.g. 
        np.int16, np.float32) to convert the data to.
    operation: str in ['median', 'medoid']
    
    Returns
    -------
    dataset_out: xarray.Dataset
        Compositited data with the format:
        coordinates: latitude, longitude
        variables: same as dataset_in
    """
    # Default to masking nothing.
    if clean_mask is None:
        clean_mask = create_default_clean_mask(dataset_in)
    assert operation in ['median', 'medoid'], "Only median and medoid operations are supported."

    dataset_in_filtered = dataset_in.where((dataset_in != no_data) & (clean_mask))
    
    band_list = list(dataset_in_filtered.data_vars)
    arrays = [dataset_in_filtered[band] for band in band_list]
    stacked_data = np.stack(arrays)
    bands_shape, time_slices_shape, lat_shape, lon_shape = stacked_data.shape[0], \
    stacked_data.shape[1], stacked_data.shape[2], stacked_data.shape[3]
    # Reshape to remove lat/lon
    reshaped_stack = stacked_data.reshape(bands_shape, time_slices_shape,
                                          lat_shape * lon_shape)
    # Build zeroes array across time slices.
    hdmedians_result = np.zeros((bands_shape, lat_shape * lon_shape))
>>>>>>> 31614c8c

    for x in range(reshaped_stack.shape[2]):
        try:
            hdmedians_result[:, x] = hd.nangeomedian(
                reshaped_stack[:, :, x], axis=1) if operation == "median" else hd.nanmedoid(
                    reshaped_stack[:, :, x], axis=1)
        except ValueError:
            no_data_pixel_stack = reshaped_stack[:, :, x]
            no_data_pixel_stack[np.isnan(no_data_pixel_stack)] = no_data
            hdmedians_result[:, x] = np.full((bands_shape), no_data) if operation == "median" else hd.nanmedoid(
                no_data_pixel_stack, axis=1)
<<<<<<< HEAD

=======
>>>>>>> 31614c8c
    output_dict = {
        value: (('latitude', 'longitude'), hdmedians_result[index, :].reshape(lat_shape, lon_shape))
        for index, value in enumerate(band_list)
    }
<<<<<<< HEAD

    dataset_out = xr.Dataset(
        output_dict, coords={'latitude': dataset_in['latitude'],
                             'longitude': dataset_in['longitude']})
    utilities.nan_to_num(dataset_out, no_data)
=======
    dataset_out = xr.Dataset(output_dict,
                             coords={'latitude': dataset_in['latitude'], 'longitude': dataset_in['longitude']},
                             attrs = dataset_in.attrs)
    utilities.nan_to_num(dataset_out, no_data)
    if dtype is not None:
        convert_to_dtype(dataset_out, dtype)
>>>>>>> 31614c8c
    return dataset_out<|MERGE_RESOLUTION|>--- conflicted
+++ resolved
@@ -91,11 +91,7 @@
     if clean_mask is None:
         clean_mask = create_default_clean_mask(dataset_in)
 
-<<<<<<< HEAD
-    #masks data with clean_mask. all values that are clean_mask==False are set to no_data.
-=======
     # Mask data with clean_mask. All values where clean_mask==False are set to no_data.
->>>>>>> 31614c8c
     for key in list(dataset_in.data_vars):
         dataset_in[key].values[np.invert(clean_mask)] = no_data
     if intermediate_product is not None:
@@ -320,14 +316,6 @@
                 dataset_out[key].values[dataset_slice.ndvi.values <
                                         dataset_out.ndvi.values] = dataset_slice[key].values[dataset_slice.ndvi.values <
                                                                                              dataset_out.ndvi.values]
-<<<<<<< HEAD
-    return dataset_out
-
-
-def create_hdmedians_multiple_band_mosaic(dataset_in,
-                                          clean_mask=None,
-                                          no_data=-9999,
-=======
     utilities.nan_to_num(dataset_out, no_data)
     if dtype is not None:
         convert_to_dtype(dataset_out, dtype)
@@ -402,37 +390,10 @@
                                           clean_mask=None,
                                           no_data=-9999,
                                           dtype=None,
->>>>>>> 31614c8c
                                           intermediate_product=None,
                                           operation="median",
                                           **kwargs):
     """
-<<<<<<< HEAD
-    Description:
-    Calculates the medoid using a multi-band processing method.
-    -----
-    Input:
-    dataset_in (xarray dataset) - the set of data with clouds and no data removed.
-    Optional Inputs:
-    no_data (int/float) - no data value.
-    """
-
-    assert clean_mask is not None, "A boolean mask for clean_mask must be supplied."
-    assert operation in ['median', 'medoid'], "Only median and medoid operations are supported."
-
-    dataset_in_filtered = dataset_in.where((dataset_in != no_data) & (clean_mask))
-
-    band_list = list(dataset_in_filtered.data_vars)
-    arrays = [dataset_in_filtered[band] for band in band_list]
-
-    stacked_data = np.stack(arrays)
-    bands_shape, time_slices_shape, lat_shape, lon_shape = stacked_data.shape[0], stacked_data.shape[
-        1], stacked_data.shape[2], stacked_data.shape[3]
-
-    reshaped_stack = stacked_data.reshape(bands_shape, time_slices_shape,
-                                          lat_shape * lon_shape)  # Reshape to remove lat/lon
-    hdmedians_result = np.zeros((bands_shape, lat_shape * lon_shape))  # Build zeroes array across time slices.
-=======
     Parameters
     ----------
     dataset_in: xarray.Dataset
@@ -473,7 +434,6 @@
                                           lat_shape * lon_shape)
     # Build zeroes array across time slices.
     hdmedians_result = np.zeros((bands_shape, lat_shape * lon_shape))
->>>>>>> 31614c8c
 
     for x in range(reshaped_stack.shape[2]):
         try:
@@ -485,26 +445,69 @@
             no_data_pixel_stack[np.isnan(no_data_pixel_stack)] = no_data
             hdmedians_result[:, x] = np.full((bands_shape), no_data) if operation == "median" else hd.nanmedoid(
                 no_data_pixel_stack, axis=1)
-<<<<<<< HEAD
-
-=======
->>>>>>> 31614c8c
     output_dict = {
         value: (('latitude', 'longitude'), hdmedians_result[index, :].reshape(lat_shape, lon_shape))
         for index, value in enumerate(band_list)
     }
-<<<<<<< HEAD
+    dataset_out = xr.Dataset(output_dict,
+                             coords={'latitude': dataset_in['latitude'], 'longitude': dataset_in['longitude']},
+                             attrs = dataset_in.attrs)
+    utilities.nan_to_num(dataset_out, no_data)
+    if dtype is not None:
+        convert_to_dtype(dataset_out, dtype)
+    return dataset_out
+
+
+def create_hdmedians_multiple_band_mosaic(dataset_in,
+                                          clean_mask=None,
+                                          no_data=-9999,
+                                          intermediate_product=None,
+                                          operation="median",
+                                          **kwargs):
+    """
+    Description:
+    Calculates the medoid using a multi-band processing method.
+    -----
+    Input:
+    dataset_in (xarray dataset) - the set of data with clouds and no data removed.
+    Optional Inputs:
+    no_data (int/float) - no data value.
+    """
+
+    assert clean_mask is not None, "A boolean mask for clean_mask must be supplied."
+    assert operation in ['median', 'medoid'], "Only median and medoid operations are supported."
+
+    dataset_in_filtered = dataset_in.where((dataset_in != no_data) & (clean_mask))
+
+    band_list = list(dataset_in_filtered.data_vars)
+    arrays = [dataset_in_filtered[band] for band in band_list]
+
+    stacked_data = np.stack(arrays)
+    bands_shape, time_slices_shape, lat_shape, lon_shape = stacked_data.shape[0], stacked_data.shape[
+        1], stacked_data.shape[2], stacked_data.shape[3]
+
+    reshaped_stack = stacked_data.reshape(bands_shape, time_slices_shape,
+                                          lat_shape * lon_shape)  # Reshape to remove lat/lon
+    hdmedians_result = np.zeros((bands_shape, lat_shape * lon_shape))  # Build zeroes array across time slices.
+
+    for x in range(reshaped_stack.shape[2]):
+        try:
+            hdmedians_result[:, x] = hd.nangeomedian(
+                reshaped_stack[:, :, x], axis=1) if operation == "median" else hd.nanmedoid(
+                    reshaped_stack[:, :, x], axis=1)
+        except ValueError:
+            no_data_pixel_stack = reshaped_stack[:, :, x]
+            no_data_pixel_stack[np.isnan(no_data_pixel_stack)] = no_data
+            hdmedians_result[:, x] = np.full((bands_shape), no_data) if operation == "median" else hd.nanmedoid(
+                no_data_pixel_stack, axis=1)
+
+    output_dict = {
+        value: (('latitude', 'longitude'), hdmedians_result[index, :].reshape(lat_shape, lon_shape))
+        for index, value in enumerate(band_list)
+    }
 
     dataset_out = xr.Dataset(
         output_dict, coords={'latitude': dataset_in['latitude'],
                              'longitude': dataset_in['longitude']})
     utilities.nan_to_num(dataset_out, no_data)
-=======
-    dataset_out = xr.Dataset(output_dict,
-                             coords={'latitude': dataset_in['latitude'], 'longitude': dataset_in['longitude']},
-                             attrs = dataset_in.attrs)
-    utilities.nan_to_num(dataset_out, no_data)
-    if dtype is not None:
-        convert_to_dtype(dataset_out, dtype)
->>>>>>> 31614c8c
     return dataset_out