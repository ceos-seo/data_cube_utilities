from datetime import datetime
import numpy as np
import pandas as pd
import datacube as dc
import xarray as xr
from xarray.ufuncs import logical_and as xr_and
from xarray.ufuncs import logical_or as xr_or
from rasterstats import zonal_stats
import pylab
import matplotlib as mpl
import matplotlib.patches as mpatches
import matplotlib.pyplot as plt
import matplotlib.mlab as mlab
import matplotlib.ticker as ticker
from matplotlib.ticker import FuncFormatter
from matplotlib.colors import LinearSegmentedColormap
import seaborn as sns
from scipy import stats, exp
from scipy.stats import norm
from scipy.signal import gaussian
from scipy.ndimage import filters
from scipy.optimize import curve_fit
from scipy.interpolate import spline, CubicSpline
from sklearn import linear_model
import calendar, datetime, time
import pytz
from scipy import stats
import warnings

from .dc_mosaic import ls7_unpack_qa
from .curve_fitting import gaussian_fit, poly_fit
from .scale import xr_scale, np_scale
from .dc_utilities import ignore_warnings, perform_timeseries_analysis

from scipy.interpolate import interp1d

def impute_missing_data_1D(data1D):
    """
    This function returns the data in the same format as it was 
    passed in, but with missing values either masked out or imputed with appropriate values 
    (currently only using a linear trend). Many linear plotting functions for 1D data often 
    (and should) only connect contiguous,  non-nan data points. This leaves gaps in the 
    piecewise linear plot, which are sometimes graphically undesirable.
    
    Parameters
    ----------
    data: numpy.ndarray
        A 1D NumPy array for which missing values are to be masked or imputed 
        suitably for at least matplotlib plotting. If formatting for other libraries such 
        as seaborn or plotly is necessary, add that formatting requirement as a parameter.
    """
    nan_mask = ~np.isnan(data1D)
    x = np.arange(len(data1D))
    x_no_nan = x[nan_mask]
    data_no_nan = data1D[nan_mask]
    if len(x_no_nan) >= 2:
        f = interp1d(x_no_nan, data_no_nan)
        # Select points for interpolation.
        interpolation_x_mask = (x_no_nan[0]<=x) & (x<=x_no_nan[-1])
        interpolation_x = x[interpolation_x_mask]
        data1D_interp = np.arange(len(data1D), dtype=np.float32)
        # The ends of data1D may contain NaNs that must be included.
        end_nan_inds = x[(x<=x_no_nan[0]) | (x_no_nan[-1]<=x)]
        data1D_interp[end_nan_inds] = np.nan
        data1D_interp[interpolation_x_mask] = f(interpolation_x)
        return data1D_interp
    else: # Cannot interpolate with a single non-nan point.
        return data1D

## Datetime functions ##

def n64_to_epoch(timestamp):
    ts = pd.to_datetime(str(timestamp)) 
    time_format = "%Y-%m-%d"
    ts = ts.strftime(time_format)
    epoch = int(time.mktime(time.strptime(ts, time_format)))
    return epoch

def np_dt64_to_str(np_datetime, fmt='%Y-%m-%d'):
    """Converts a NumPy datetime64 object to a string based on a format string supplied to pandas strftime."""
    return pd.to_datetime(str(np_datetime)).strftime(fmt)

def tfmt(x, pos=None):
    return time.strftime("%Y-%m-%d",time.gmtime(x))

## End datetime functions ##

def np_dt64_to_str(np_datetime, fmt='%Y-%m-%d'):
    """Converts a NumPy datetime64 object to a string based on a format string supplied to pandas strftime."""
    return pd.to_datetime(str(np_datetime)).strftime(fmt)

def tfmt(x):
    return time.strftime("%Y-%m-%d",time.gmtime(x))

## End datetime functions ##

def regression_massage(ds):
    t_len = len(ds["time"])
    s_len = len(ds["latitude"]) * len(ds["longitude"])
    flat_values = ds.values.reshape(t_len * s_len)
    return list(zip(list(map(n64_to_epoch, ds.time.values)),flat_values))

def remove_nans(aList):
    i = 0
    while i < len(aList):
        if np.isnan(aList[i][1]):
            del aList[i]
            i = 0
        else:
            i+=1
    return aList

def full_linear_regression(ds):
    myList = regression_massage(ds)
    myList = remove_nans(myList)
    myList = sorted(myList, key=lambda tup: tup[0])
    time, value = zip(*myList)
    value = [int(x) for x in value]
    value = np.array(value)
    value.astype(int)
    time = np.array(time)
    time.astype(int)
<<<<<<< HEAD
    return list(zip(time,value))

def xarray_plot_data_vars_over_time(dataset, colors=['orange', 'blue']):
    """
    Plot a line plot of all data variables in an xarray.Dataset on a shared set of axes.

=======
    return list(zip(time,value))  
    
def xarray_plot_data_vars_over_time(dataset, colors=['orange', 'blue']):
    """
    Plot a line plot of all data variables in an xarray.Dataset on a shared set of axes.
    
>>>>>>> d8bfca96
    Parameters
    ----------
    dataset: xarray.Dataset
        The Dataset containing data variables to plot. The only dimension and coordinate must be 'time'.
    colors: list
<<<<<<< HEAD
        A list of strings denoting colors for each data variable's points.
        For example, 'red' or 'blue' are acceptable.

=======
        A list of strings denoting colors for each data variable's points. 
        For example, 'red' or 'blue' are acceptable.
        
>>>>>>> d8bfca96
    :Authors:
        John Rattz (john.c.rattz@ama-inc.com)
    """
    data_var_names = sorted(list(dataset.data_vars))
    len_dataset = dataset.time.size
    nan_mask = np.full(len_dataset, True)
    for i, data_arr_name in enumerate(data_var_names):
        data_arr = dataset[data_arr_name]
        nan_mask = nan_mask & data_arr.notnull().values
        plt.plot(data_arr[nan_mask], marker='o', c=colors[i])
    times = dataset.time.values
    date_strs = np.array(list(map(lambda time: np_dt64_to_str(time), times)))
<<<<<<< HEAD
    plt.xticks(np.arange(len(date_strs[nan_mask])), date_strs[nan_mask],
               rotation=45, ha='right', rotation_mode='anchor')
    plt.legend(data_var_names, loc='upper right')
    plt.show()

def xarray_scatterplot_data_vars(dataset, figure_kwargs={'figsize': (12, 6)}, colors=['blue', 'orange'], markersize=5):
    """
    Plot a scatterplot of all data variables in an xarray.Dataset on a shared set of axes.
    Currently requires a 'time' coordinate, which constitutes the x-axis.

    Parameters
    ----------
    dataset: xarray.Dataset
        The Dataset containing data variables to plot.
    frac_dates: float
        The fraction of dates to label on the x-axis.
    figure_kwargs: dict
        A dictionary of kwargs for matplotlib figure creation.
    colors: list
        A list of strings denoting abbreviated colors for each data variable's points.
        For example, 'r' is red and 'b' is blue.
    markersize: float
        The size of markers in the scatterplot.

    :Authors:
        John Rattz (john.c.rattz@ama-inc.com)
    """
    plt.figure(**figure_kwargs)
    data_var_names = list(dataset.data_vars)
    len_dataset = dataset.time.size
    nan_mask = np.full(len_dataset, True)
    for i, data_arr in enumerate(dataset.data_vars.values()):
        if len(list(dataset.dims)) > 1:
            dims_to_check_for_nulls = [dim for dim in list(dataset.dims) if dim != 'time']
            nan_mask = nan_mask & data_arr.notnull().any(dim=dims_to_check_for_nulls).values
        else:
            nan_mask = data_arr.notnull().values
        times = data_arr.to_dataframe().index.get_level_values('time').values
        plt.scatter(stats.rankdata(times, method='dense')-1, data_arr.values.flatten(), c=colors[i], s=markersize)
    unique_times = dataset.time.values
    date_strs = np.array(list(map(lambda time: np_dt64_to_str(time), unique_times)))
    plt.xticks(np.arange(len(date_strs))[nan_mask], date_strs[nan_mask],
               rotation=45, ha='right', rotation_mode='anchor')
    plt.xlabel('time')
    plt.legend(data_var_names, loc='upper right')
    plt.show()

# def plot_band(landsat_dataset, dataset, figsize=(20,15), fontsize=24, legend_fontsize=24):
#     """
#     Plots several statistics over time - including mean, median, linear regression of the
#     means, Gaussian smoothed curve of means, and the band enclosing the 25th percentiles
#     and the 75th percentiles. This is very similar to the output of the Comet Time Series
#     Toolset (https://github.com/CosmiQ/CometTS).
#
#     Parameters
#     ----------
#     landsat_dataset: xarray.Dataset
#         An xarray `Dataset` containing longitude, latitude, and time coordinates.
#     dataset: xarray.DataArray
#         An xarray `DataArray` containing time, latitude, and longitude coordinates.
#     figsize: tuple
#         A 2-tuple of the figure size in inches for the entire figure.
#     fontsize: int
#         The font size to use for text.
#     """
#
#     #Calculations
#     times = dataset.time.values
#     times = list(map(n64_to_epoch, times))
#     times = np.array(times)
#     times = np.sort(times)
#     mean  = dataset.mean(dim=['latitude','longitude'],  skipna = True).values
#     medians = dataset.median(dim=['latitude','longitude'], skipna = True)
#
#     std_dev = np.nanstd(mean)
#     plt.figure(figsize=figsize)
#     ax = plt.gca()
#
#     #Shaded Area
#     quarter = np.nanpercentile(
#     dataset.values.reshape((
#         landsat_dataset.dims['time'],
#         landsat_dataset.dims['latitude'] * landsat_dataset.dims['longitude'])),
#         25,
#         axis = 1
#     )
#     three_quarters = np.nanpercentile(
#     dataset.values.reshape((
#         landsat_dataset.dims['time'],
#         landsat_dataset.dims['latitude'] * landsat_dataset.dims['longitude'])),
#         75,
#         axis = 1
#     )
#     np.array(quarter)
#     np.array(three_quarters)
#     ax.grid(color='lightgray', linestyle='-', linewidth=1)
#     fillcolor1='gray'
#     fillcolor2='brown'
#     fillalpha=0.4
#     plt.fill_between(times, mean, quarter,  interpolate=False, color=fillcolor1, alpha=fillalpha,label="25th")
#     plt.fill_between(times, mean, three_quarters, interpolate=False, color=fillcolor1, alpha=fillalpha,label="75th")
#
#     #Medians
#     plt.plot(times,medians,color="black",marker="o",linestyle='None', label = "Medians")
#
#     #Linear Regression (on everything)
#     #Data formatted in a way for needed for Guassian and Linear Regression
#     #regression_list = full_linear_regression(dataset)
#     #formatted_time, value = zip(*regression_list)
#     #formatted_time = np.array(formatted_time)
#
#     #The Actual Plot
#     plt.plot(times,mean,color="blue",label="Mean")
#
#     #Linear Regression (on mean)
#     m, b = np.polyfit(times, mean, 1)
#     plt.plot(times, m*times + b, '-', color="red",label="linear regression of mean",linewidth = 3.0)
#
#     #Gaussian Curve
#     b = gaussian(len(times), std_dev)
#     ga = filters.convolve1d(mean, b/b.sum(),mode="reflect")
#     x_smooth = np.linspace(times.min(),times.max(), 200)
#     y_smooth = spline(times, ga, x_smooth)
#     plt.plot(x_smooth, y_smooth, '-',label="Gaussian Smoothed of mean", alpha=1, color='limegreen',linewidth = 3.0)
#
#
#     #Formatting
#     ax.grid(color='k', alpha=0.1, linestyle='-', linewidth=1)
#     ax.xaxis.set_major_formatter(FuncFormatter(tfmt))
#     plt.legend(loc='center left', bbox_to_anchor=(1, 0.5), fontsize=legend_fontsize)
#     plt.xticks(rotation=45, fontsize=fontsize)
#     plt.yticks(fontsize=fontsize)
#     ax.set_xlabel('Time', fontsize=fontsize)
#     ax.set_ylabel('Value', fontsize=fontsize)
#     plt.show()
        
def xarray_time_series_plot(dataset, plot_descs, fig_params={'figsize':(18,12)}, scale_params={}, fig=None, ax=None, 
                            max_times_per_plot=None, show_legend=True, title=None):
=======
    plt.xticks(np.arange(len(date_strs[nan_mask])), date_strs[nan_mask], 
               rotation=45, ha='right', rotation_mode='anchor')
    plt.legend(data_var_names, loc='upper right')
    plt.show()
    
def xarray_scatterplot_data_vars(dataset, figure_kwargs={'figsize':(12,6)}, colors=['blue', 'orange'], markersize=5):
    """
    Plot a scatterplot of all data variables in an xarray.Dataset on a shared set of axes.
    Currently requires a 'time' coordinate, which constitutes the x-axis.

    Parameters
    ----------
    dataset: xarray.Dataset
        The Dataset containing data variables to plot.
    frac_dates: float
        The fraction of dates to label on the x-axis.
    figure_kwargs: dict
        A dictionary of kwargs for matplotlib figure creation.
    colors: list
        A list of strings denoting abbreviated colors for each data variable's points. 
        For example, 'r' is red and 'b' is blue.
    markersize: float
        The size of markers in the scatterplot.
        
    :Authors:
        John Rattz (john.c.rattz@ama-inc.com)
    """
    plt.figure(**figure_kwargs)
    data_var_names = list(dataset.data_vars)
    len_dataset = dataset.time.size
    nan_mask = np.full(len_dataset, True)
    for i, data_arr in enumerate(dataset.data_vars.values()):
        if len(list(dataset.dims)) > 1:
            dims_to_check_for_nulls = [dim for dim in list(dataset.dims) if dim != 'time']
            nan_mask = nan_mask & data_arr.notnull().any(dim=dims_to_check_for_nulls).values 
        else:
            nan_mask = data_arr.notnull().values
        times = data_arr.to_dataframe().index.get_level_values('time').values
        plt.scatter(stats.rankdata(times, method='dense')-1, data_arr.values.flatten(), c=colors[i], s=markersize)
    unique_times = dataset.time.values
    date_strs = np.array(list(map(lambda time: np_dt64_to_str(time), unique_times)))
    plt.xticks(np.arange(len(date_strs))[nan_mask], date_strs[nan_mask], 
               rotation=45, ha='right', rotation_mode='anchor')
    plt.xlabel('time')
    plt.legend(data_var_names, loc='upper right')
    plt.show()
    
def xarray_plot_ndvi_boxplot_wofs_lineplot_over_time(dataset, resolution=None, colors=['orange', 'blue']):
    """
    For an xarray.Dataset, plot a boxplot of NDVI and line plot of WOFS across time.
    
    Parameters
    ----------
    dataset: xarray.Dataset
        A Dataset formatted as follows: 
            coordinates: time, latitude, longitude.
            data variables: ndvi, wofs
    resolution: str
        Denotes the resolution of aggregation. Only options are None or 'weekly'.
    colors: list
        A list of strings denoting colors for each data variable's points. 
        For example, 'red' or 'blue' are acceptable.
        
    :Authors:
        John Rattz (john.c.rattz@ama-inc.com)
    """
    plotting_data = dataset.stack(lat_lon=('latitude', 'longitude'))
    time_agg_str = 'weekofyear' if resolution is not None and resolution == 'weekly' else 'time'
    if time_agg_str != 'time':
        plotting_data = plotting_data.groupby('time.'+time_agg_str).mean(dim='time')
    fig, ax = plt.subplots(figsize=(9,6))
    ndvi_box_color, wofs_line_color = ('orange', 'blue')
    times = plotting_data[time_agg_str].values
    
    # NDVI boxplot boxes
    # The data formatted for matplotlib.pyplot.boxplot().
    ndvi_formatted_data = xr.DataArray(np.full_like(plotting_data.ndvi.values, np.nan))
    for i, time in enumerate(times):
        ndvi_formatted_data.loc[i,:] = plotting_data.loc[{time_agg_str:time}].ndvi.values
    ndvi_nan_mask = ~np.isnan(ndvi_formatted_data)
    filtered_formatted_data = [] # Data formatted for matplotlib.pyplot.boxplot().
    acq_inds_to_keep = [] # Indices of acquisitions to keep. Other indicies contain all nan values.
    for i, (d, m) in enumerate(zip(ndvi_formatted_data, ndvi_nan_mask)):
        if len(d[m] != 0):
            filtered_formatted_data.append(d[m])
            acq_inds_to_keep.append(i)
    times_no_nan = times[acq_inds_to_keep]
    epochs = np.array(list(map(n64_to_epoch, times_no_nan))) if time_agg_str == 'time' else None
    x_locs = epochs if time_agg_str == 'time' else times_no_nan
    box_width = 0.5*np.min(np.diff(x_locs))
    bp = ax.boxplot(filtered_formatted_data, widths=[box_width]*len(filtered_formatted_data), 
                    positions=x_locs, patch_artist=True, boxprops=dict(facecolor=ndvi_box_color), 
                    flierprops=dict(marker='o', markersize=0.25), 
                    manage_xticks=False) # `manage_xticks=False` to avoid excessive padding on the x-axis.

    # WOFS line
    wofs_formatted_data = xr.DataArray(np.full_like(plotting_data.wofs.values, np.nan))
    for i, time in enumerate(times):
        wofs_formatted_data.loc[i,:] = plotting_data.loc[{time_agg_str:time}].wofs.values
    wofs_line_plot_data = np.nanmean(wofs_formatted_data.values, axis=1)
    wofs_nan_mask = ~np.isnan(wofs_line_plot_data)
    line = ax.plot(x_locs, wofs_line_plot_data[wofs_nan_mask], c=wofs_line_color)

    date_strs = np.array(list(map(lambda time: np_dt64_to_str(time), times_no_nan))) if time_agg_str=='time' else \
                naive_months_ticks_by_week(times_no_nan)
    x_labels = date_strs
    plt.xticks(x_locs, x_labels, rotation=45, ha='right', rotation_mode='anchor')

    plt.legend(handles=[bp['boxes'][0],line[0]], labels=list(plotting_data.data_vars), loc='best')
    plt.tight_layout()
    plt.show()
    
def xarray_time_series_plot(dataset, plot_descs, x_coord='longitude',
                            y_coord='latitude', fig_params=None, 
                            scale_params=None, fig=None, ax=None, 
                            max_times_per_plot=None, show_legend=True, 
                            title=None):
>>>>>>> d8bfca96
    """
    Plot data variables in an xarray.Dataset together in one figure, with different 
    plot types for each (e.g. box-and-whisker plot, line plot, scatter plot), and 
    optional curve fitting to aggregations along time. Handles data binned with 
    xarray.Dataset methods resample() and groupby(). That is, it handles data 
    binned along time (e.g. by week) or across years (e.g. by week of year).
    
    Parameters
    -----------
    dataset: xarray.Dataset 
        A Dataset containing some bands like NDVI or WOFS.
        The primary coordinate must be 'time'.
    plot_descs: dict
        Dictionary mapping names of DataArrays in the Dataset to plot to 
        dictionaries mapping aggregation types (e.g. 'mean', 'median') to 
        lists of dictionaries mapping plot types 
        (e.g. 'line', 'box', 'scatter') to keyword arguments for plotting.
        
        Aggregation happens within time slices and can be many-to-many or many-to-one. 
        Some plot types require many-to-many aggregation, and some other plot types 
        require 
        many-to-one aggregation. Aggregation types can be any of 
        ['mean', 'median', 'none'], with 'none' performing no aggregation.
        
        Plot types can be any of 
        ['scatter', 'line', 'gaussian', 'poly', 'cubic_spline', 'box'].
        The plot type 'poly' requires a 'degree' entry mapping to an integer in its 
        dictionary of keyword arguments.
        
        Here is an example:
        {'ndvi':{'mean':[{'line':{'color':'forestgreen', 'alpha':alpha}}],
                 'none':[{'box':{'boxprops':{'facecolor':'forestgreen','alpha':alpha},
                                 'showfliers':False}}]}}
        This example will create a green line plot of the mean of the 'ndvi' band 
        as well as a green box plot of the 'ndvi' band.
    x_coord, y_coord: str
        Names of the x and y coordinates in `dataset` 
        to use as tick and axis labels.
    fig_params: dict
        Figure parameters dictionary (e.g. {'figsize':(12,6)}). Used to create a Figure 
        ``if fig is None and ax is None``. Note that in the case of multiple plots 
        being created (see ``max_times_per_plot`` below), figsize will be the size 
        of each plot - not the entire figure.
    scale_params: dict
        Currently not used.
        Dictionary mapping names of DataArrays to scaling methods 
        (e.g. {'ndvi': 'std', 'wofs':'norm'}). The options are ['std', 'norm']. 
        The option 'std' standardizes. The option 'norm' normalizes (min-max scales). 
        Note that of these options, only normalizing guarantees that the y values will be 
        in a fixed range - namely [0,1].
    fig: matplotlib.figure.Figure
        The figure to use for the plot. 
        If only `fig` is supplied, the Axes object used will be the first. This 
        argument is ignored if ``max_times_per_plot`` is less than the number of times.
    ax: matplotlib.axes.Axes
        The axes to use for the plot. This argument is ignored if 
        ``max_times_per_plot`` is less than the number of times.
    max_times_per_plot: int
        The maximum number of times per plot. If specified, one plot will be generated for 
        each group of this many times. The plots will be arranged in a row-major grid.
    show_legend: bool
        Whether or not to show the legend.
    title: str
        The title of each subplot. Note that a date range enclosed in parenthesis 
        will be postpended whether this is specified or not.
    
    Returns
    -------
    fig: matplotlib.figure.Figure
        The figure containing the plot grid.
    
    Raises
    ------
    ValueError:
        If an aggregation type is not possible for a plot type
    
    :Authors:
        John Rattz (john.c.rattz@ama-inc.com)
    """
    # Set default values for mutable data.
    fig_params = {} if fig_params is None else fig_params
    fig_params.setdefault('figsize', (18,12))
    scale_params = {} if scale_params is None else scale_params
    
    # Lists of plot types that can and cannot accept many-to-one aggregation 
    # for each time slice.
    plot_types_requiring_aggregation = ['line', 'gaussian', 'poly', 'cubic_spline']
    plot_types_handling_aggregation = ['scatter'] + plot_types_requiring_aggregation
    plot_types_not_handling_aggregation = ['box']
    all_plot_types = plot_types_requiring_aggregation + plot_types_handling_aggregation\
                     + plot_types_not_handling_aggregation
    
    # Aggregation types that aggregate all values for a given time to one value.
    many_to_one_agg_types = ['mean', 'median'] 
    # Aggregation types that aggregate to many values or do not aggregate.
    many_to_many_agg_types = ['none']
    all_agg_types = many_to_one_agg_types + many_to_many_agg_types
    
    # Determine how the data was aggregated, if at all.
    possible_time_agg_strs = ['week', 'weekofyear', 'month']
    time_agg_str = 'time'
    for possible_time_agg_str in possible_time_agg_strs:
        if possible_time_agg_str in list(dataset.coords):
            time_agg_str = possible_time_agg_str
            break
    # Make the data 2D - time and a stack of all other dimensions.
    non_time_dims = list(set(dataset.dims)-{time_agg_str})
    all_plotting_bands = list(plot_descs.keys())
    all_plotting_data = dataset[all_plotting_bands].stack(stacked_data=non_time_dims)
    all_times = all_plotting_data[time_agg_str].values
    # Mask out times for which no data variable to plot has any non-NaN data.
    nan_mask_data_vars = list(all_plotting_data[all_plotting_bands]\
                              .notnull().data_vars.values())
    for i, data_var in enumerate(nan_mask_data_vars):
        time_nan_mask = data_var.values if i == 0 else time_nan_mask | data_var.values
    time_nan_mask = np.any(time_nan_mask, axis=1)
    times_not_all_nan = all_times[time_nan_mask]
    all_plotting_data = all_plotting_data.loc[{time_agg_str:times_not_all_nan}]
    
    # Scale
    # if scale_params denotes the scaling type for the whole Dataset, scale the Dataset.
    if isinstance(scale_params, str): 
        all_plotting_data = xr_scale(all_plotting_data, scaling=scale_params)
    # else, it is a dictionary denoting how to scale each DataArray.
    elif len(scale_params) > 0: 
        for data_arr_name, scaling in scale_params.items():
            all_plotting_data[data_arr_name] = \
                xr_scale(all_plotting_data[data_arr_name], scaling=scaling)
    
    # Handle the potential for multiple plots.
    max_times_per_plot = len(times_not_all_nan) if max_times_per_plot is None else \
                         max_times_per_plot
    num_plots = int(np.ceil(len(times_not_all_nan)/max_times_per_plot))
    subset_num_cols = 2
    subset_num_rows = int(np.ceil(num_plots / subset_num_cols))
    if num_plots > 1:
#         figsize = fig_params.pop('figsize')
        base_figsize = fig_params.pop('figsize', \
                                      figure_ratio(dataset, x_coord, y_coord, 
                                                   fixed_width=10))
        figsize = [base*num for base,num in 
                   zip(base_figsize, (subset_num_cols,subset_num_rows))]
        fig = plt.figure(figsize=figsize, **fig_params)
    
    # Create each plot.
    for time_ind, fig_ind in zip(range(0, len(times_not_all_nan), max_times_per_plot), 
                                 range(num_plots)):
        lower_time_bound_ind, upper_time_bound_ind = \
            time_ind, min(time_ind+max_times_per_plot, len(times_not_all_nan))
        time_extents = times_not_all_nan[[lower_time_bound_ind, upper_time_bound_ind-1]]
        # Retrieve or create the axes if necessary.
        if len(times_not_all_nan) <= max_times_per_plot:
            fig, ax = retrieve_or_create_fig_ax(fig, ax, **fig_params)
        else:
            ax = fig.add_subplot(subset_num_rows, subset_num_cols, fig_ind + 1)
        fig_times_not_all_nan =\
            times_not_all_nan[lower_time_bound_ind:upper_time_bound_ind]
        plotting_data = all_plotting_data.loc[{time_agg_str:fig_times_not_all_nan}]
        epochs = np.array(list(map(n64_to_epoch, fig_times_not_all_nan))) \
                 if time_agg_str == 'time' else None
        x_locs = np_scale(epochs if time_agg_str == 'time' else fig_times_not_all_nan)
        
        # Data variable plots within each plot.
        data_arr_plots = []
        legend_labels = []
        # For each data array to plot...
        for data_arr_name, agg_dict in plot_descs.items():
            # For each aggregation type (e.g. 'mean', 'median')...
            for agg_type, plot_dicts in agg_dict.items():
                # For each plot for this aggregation type...
                for plot_dict in plot_dicts:
                    for plot_type, plot_kwargs in plot_dict.items():
                        assert plot_type in all_plot_types, \
                            r"For the '{}' DataArray: plot_type '{}' not recognized"\
                            .format(data_arr_name, plot_type)
                        full_data_arr_plotting_data = plotting_data[data_arr_name].values
                        # Any times with all nan data are ignored in any plot type.
                        data_arr_nan_mask = \
                            np.any(~np.isnan(full_data_arr_plotting_data), axis=1)
            
                        # Skip plotting this data variable if it does not have 
                        # enough data to plot.
                        if skip_plot(np.sum(data_arr_nan_mask), plot_type, plot_kwargs):
                            continue

                        # Remove times with all nan data.
                        data_arr_plotting_data = \
                            full_data_arr_plotting_data[data_arr_nan_mask]
                        # Large scales for x_locs can break the curve fitting 
                        # for some reason.
                        data_arr_x_locs = x_locs[data_arr_nan_mask]
                        
                        # Some plot types require aggregation.
                        if plot_type in plot_types_requiring_aggregation:
                            if agg_type not in many_to_one_agg_types:
                                raise ValueError("For the '{}' DataArray: the plot type "
                                    "'{}' requires aggregation (currently using '{}'). "
                                    "Please pass any of {} as the aggregation type "
                                    "or change the plot type.".format(data_arr_name,\
                                    plot_type, agg_type, many_to_one_agg_types))
                        # Some plot types cannot accept many-to-one aggregation.
                        if plot_type not in plot_types_handling_aggregation:
                            if agg_type not in many_to_many_agg_types:
                                raise ValueError("For the '{}' DataArray: "
                                    "the plot type '{}' doesn't accept aggregation "
                                    "(currently using '{}'). Please pass any of {} as "
                                    "the aggregation type or change the plot type."
                                    .format(data_arr_name, plot_type, agg_type, 
                                            many_to_many_agg_types))
                        
                        if agg_type == 'mean':
                            y = ignore_warnings(np.nanmean, \
                                                data_arr_plotting_data, axis=1)
                        elif agg_type == 'median':
                            y = ignore_warnings(np.nanmedian, \
                                                data_arr_plotting_data, axis=1)
                        elif agg_type == 'none':
                            y = data_arr_plotting_data
            
                        # Create specified plot types.
                        plot_type_str = "" # Used to label the legend.
                        if plot_type == 'scatter':
                            data_arr_plots.append(ax.scatter(data_arr_x_locs, y, 
                                                             **plot_kwargs))
                            plot_type_str += 'scatterplot'
                        elif plot_type == 'line':
                            data_arr_plots.append(ax.plot(data_arr_x_locs, y, 
                                                          **plot_kwargs)[0])
                            plot_type_str += 'lineplot'
                        elif plot_type == 'box':
                            boxplot_nan_mask = ~np.isnan(y)
                            # Data formatted for matplotlib.pyplot.boxplot().
                            filtered_formatted_data = [] 
                            for i, (d, m) in enumerate(zip(y, boxplot_nan_mask)):
                                if len(d[m] != 0):
                                    filtered_formatted_data.append(d[m])
                            box_width = 0.5*np.min(np.diff(data_arr_x_locs)) \
                                        if len(data_arr_x_locs) > 1 else 0.5
                            # Provide default arguments.
                            plot_kwargs.setdefault('boxprops', dict(facecolor='orange'))
                            plot_kwargs.setdefault('flierprops', dict(marker='o',\
                                                                      markersize=0.5))
                            plot_kwargs.setdefault('showfliers', False)
                            # `manage_xticks=False` to avoid excessive padding on x-axis.
                            bp = ax.boxplot(filtered_formatted_data,
                                    widths=[box_width]*len(filtered_formatted_data),
                                    positions=data_arr_x_locs, patch_artist=True, 
                                    manage_xticks=False, **plot_kwargs) 
                            data_arr_plots.append(bp['boxes'][0])
                            plot_type_str += 'boxplot'
                        elif plot_type == 'gaussian':
                            data_arr_plots.append(
                                plot_curvefit(data_arr_x_locs, y, fit_type=plot_type, 
                                              plot_kwargs=plot_kwargs, ax=ax))
                            plot_type_str += 'gaussian fit'
                        elif plot_type == 'poly':
                            assert 'degree' in plot_kwargs, \
                                r"For the '{}' DataArray: When using 'poly' as "\
                                "the fit type, the fit kwargs must have 'degree'"\
                                "specified.".format(data_arr_name)
                            data_arr_plots.append(
                                plot_curvefit(data_arr_x_locs, y, fit_type=plot_type, 
                                              plot_kwargs=plot_kwargs, ax=ax))
                            plot_type_str += 'degree {} polynomial fit'\
                                             .format(plot_kwargs['degree'])
                        elif plot_type == 'cubic_spline':
                            data_arr_plots.append(
                                plot_curvefit(data_arr_x_locs, y, fit_type=plot_type, 
                                              plot_kwargs=plot_kwargs, ax=ax))
                            plot_type_str += 'cubic spline fit'
                        plot_type_str += ' of {}'.format(agg_type) \
                                         if agg_type != 'none' else ''
                        legend_labels.append('{} of {}'\
                                             .format(plot_type_str, data_arr_name))

        # Label the axes and create the legend.
        date_strs = \
            np.array(list(map(lambda time: np_dt64_to_str(time), fig_times_not_all_nan)))\
                     if time_agg_str=='time' else\
                     naive_months_ticks_by_week(fig_times_not_all_nan) \
                     if time_agg_str in ['week', 'weekofyear'] else\
                        month_ints_to_month_names(fig_times_not_all_nan)
        plt.xticks(x_locs, date_strs, rotation=45, ha='right', rotation_mode='anchor')
        if show_legend:
            plt.legend(handles=data_arr_plots, labels=legend_labels, loc='best')
        title_postpend = " ({} to {})".format(date_strs[0], date_strs[-1])
        title_prepend = "Figure {}".format(fig_ind) if title is None else title
        plt.title(title_prepend + title_postpend)
        plt.tight_layout()
    return fig
    
## Curve fitting ##

## Curve fitting ##

def plot_curvefit(x, y, fit_type, x_smooth=None, n_pts=200, fig_params={}, plot_kwargs={}, fig=None, ax=None):
    """
    Plots a curve fit given x values, y values, a type of curve to plot, and parameters for that curve.
    
    Parameters
    ----------
    x: np.ndarray
        A 1D NumPy array. The x values to fit to.
    y: np.ndarray
        A 1D NumPy array. The y values to fit to.
    fit_type: str
        The type of curve to fit. One of ['poly', 'gaussian', 'cubic_spline'].
        The option 'poly' plots a polynomial fit. The option 'gaussian' plots a Gaussian fit.
        The option 'cubic_spline' plots a cubic spline fit.
    x_smooth: list-like
        The exact x values to interpolate for. Supercedes `n_pts`.
    n_pts: int
        The number of evenly spaced points spanning the range of `x` to interpolate for.
    fig_params: dict
        Figure parameters dictionary (e.g. {'figsize':(12,6)}).
        Used to create a Figure ``if fig is None and ax is None``.
    plot_kwargs: dict
        The kwargs for the call to ``matplotlib.axes.Axes.plot()``.
    fig: matplotlib.figure.Figure
        The figure to use for the plot. The figure must have at least one Axes object.
        You can use the code ``fig,ax = plt.subplots()`` to create a figure with an associated Axes object.
        The code ``fig = plt.figure()`` will not provide the Axes object. 
        The Axes object used will be the first.
    ax: matplotlib.axes.Axes
        The axes to use for the plot.
        
    Returns
    -------
    lines: matplotlib.lines.Line2D
        Can be used as a handle for a matplotlib legend (i.e. plt.legend(handles=...)) among other things.
        
    :Authors:
        John Rattz (john.c.rattz@ama-inc.com)
    """
    # Avoid modifying the original arguments.
    fig_params, plot_kwargs = fig_params.copy(), plot_kwargs.copy()
    
    fig_params.setdefault('figsize', (12,6))
    plot_kwargs.setdefault('linestyle', '-')

    # Retrieve or create the axes if necessary.
    fig, ax = retrieve_or_create_fig_ax(fig, ax, **fig_params)
    if x_smooth is None:
        x_smooth = np.linspace(x.min(), x.max(), n_pts)
    if fit_type == 'gaussian':
        y_smooth = gaussian_fit(x, y, x_smooth)
    elif fit_type == 'poly':
        assert 'degree' in plot_kwargs.keys(), "When plotting a polynomal fit, there must be" \
                                              "a 'degree' entry in the plot_kwargs parameter."
        degree = plot_kwargs.pop('degree')
        y_smooth = poly_fit(x, y, degree, x_smooth)
    elif fit_type == 'cubic_spline':
        cs = CubicSpline(x,y)
        y_smooth = cs(x_smooth)
    return ax.plot(x_smooth, y_smooth, **plot_kwargs)[0]
    
## End curve fitting ##

<<<<<<< HEAD
## End curve fitting ##

def plot_band(dataset, figsize=(20,15), fontsize=24, legend_fontsize=24):
    """
    Plots several statistics over time - including mean, median, linear regression of the
    means, Gaussian smoothed curve of means, and the band enclosing the 25th and 75th percentiles.
    This is very similar to the output of the Comet Time Series Toolset (https://github.com/CosmiQ/CometTS).

=======
def plot_band(dataset, figsize=(20,15), fontsize=24, legend_fontsize=24):
    """
    Plots several statistics over time - including mean, median, linear regression of the 
    means, Gaussian smoothed curve of means, and the band enclosing the 25th and 75th percentiles. 
    This is very similar to the output of the Comet Time Series Toolset (https://github.com/CosmiQ/CometTS). 
    
>>>>>>> d8bfca96
    Parameters
    ----------
    dataset: xarray.DataArray
        An xarray `DataArray` containing time, latitude, and longitude coordinates.
    figsize: tuple
        A 2-tuple of the figure size in inches for the entire figure.
    fontsize: int
        The font size to use for text.
    """
    # Calculations
    times = dataset.time.values
    epochs = np.sort(np.array(list(map(n64_to_epoch, times))))
    x_locs = (epochs - epochs.min()) / (epochs.max() - epochs.min())
    means  = dataset.mean(dim=['latitude','longitude'],  skipna = True).values
    medians = dataset.median(dim=['latitude','longitude'], skipna = True).values
    mask = ~np.isnan(means) & ~np.isnan(medians)
<<<<<<< HEAD

=======
    
>>>>>>> d8bfca96
    plt.figure(figsize=figsize)
    ax = plt.gca()

    # Shaded Area (percentiles)
    with warnings.catch_warnings():
        # Ignore warning about encountering an All-NaN slice. Some acquisitions have all-NaN values.
        warnings.simplefilter("ignore", category=RuntimeWarning)
        quarter = np.nanpercentile(
        dataset.values.reshape((
            len(dataset['time']),
            len(dataset['latitude']) * len(dataset['longitude']))),
            25,
            axis = 1
        )
        three_quarters = np.nanpercentile(
        dataset.values.reshape((
            len(dataset['time']),
            len(dataset['latitude']) * len(dataset['longitude']))),
            75,
            axis = 1
        )
    np.array(quarter)
    np.array(three_quarters)
    ax.grid(color='lightgray', linestyle='-', linewidth=1)
    fillcolor='gray'
    fillalpha=0.4
<<<<<<< HEAD
    plt.fill_between(x_locs, quarter, three_quarters,  interpolate=False, color=fillcolor, alpha=fillalpha,
                     label="25th and 75th percentile band")

    #Medians
    plt.plot(x_locs,medians,color="black",marker="o",linestyle='None', label = "Medians")

=======
    plt.fill_between(x_locs, quarter, three_quarters,  interpolate=False, color=fillcolor, alpha=fillalpha, 
                     label="25th and 75th percentile band")
        
    #Medians
    plt.plot(x_locs,medians,color="black",marker="o",linestyle='None', label = "Medians")
    
>>>>>>> d8bfca96
    #The Actual Plot
    plt.plot(x_locs,means,color="blue",label="Mean")

    #Linear Regression (on mean)
    m, b = np.polyfit(x_locs[mask], means[mask], 1)
    plt.plot(x_locs, m*x_locs + b, '-', color="red",label="linear regression of means",linewidth = 3.0)

    #Gaussian Curve
    plot_curvefit(x_locs[mask], means[mask], fit_type='gaussian', ax=ax,
<<<<<<< HEAD
                  plot_kwargs=dict(linestyle='-', label="Gaussian smoothed of means",
                                   alpha=1, color='limegreen', linewidth = 3.0))

=======
                  plot_kwargs=dict(linestyle='-', label="Gaussian smoothed of means", 
                                   alpha=1, color='limegreen', linewidth = 3.0))
    
>>>>>>> d8bfca96
    #Formatting
    date_strs = np.array(list(map(lambda time: np_dt64_to_str(time), times[mask])))
    ax.grid(color='k', alpha=0.1, linestyle='-', linewidth=1)
    ax.xaxis.set_major_formatter(FuncFormatter(tfmt))
    plt.legend(loc='center left', bbox_to_anchor=(1, 0.5), fontsize=legend_fontsize)
    plt.xticks(x_locs, date_strs, rotation=45, fontsize=fontsize)
    plt.yticks(fontsize=fontsize)
    ax.set_xlabel('Time', fontsize=fontsize)
    ax.set_ylabel('Value', fontsize=fontsize)
    plt.show()
<<<<<<< HEAD

=======
    
>>>>>>> d8bfca96
def plot_pixel_qa_value(dataset, platform, values_to_plot, bands = "pixel_qa", plot_max = False, plot_min = False):
    times = dataset.time.values
    mpl.style.use('seaborn')
    plt.figure(figsize=(20,15))
    quarters = []
    three_quarters = []
    percentiles = []
<<<<<<< HEAD

=======
   
>>>>>>> d8bfca96
    for i,v in enumerate(values_to_plot):
        _xarray  = ls7_unpack_qa(dataset.pixel_qa, values_to_plot[i])
        y = _xarray.mean(dim= ['latitude', 'longitude'])
        times = dataset.time.values.astype(float)
        std_dev = np.std(y)
        std_dev = std_dev.values
        b = gaussian(len(times), std_dev)
        ga = filters.convolve1d(y, b/b.sum(),mode="reflect")
        ga=interpolate_gaps(ga, limit=3)
        plt.plot(times, ga, '-',label="Gaussian ", alpha=1, color='black')
<<<<<<< HEAD

        x_smooth = np.linspace(times.min(),times.max(), 200)
        y_smooth = spline(times, ga, x_smooth)
        plt.plot(x_smooth, y_smooth, '-',label="Gaussian Smoothed", alpha=1, color='cyan')

        for i, q in enumerate(_xarray):
            quarters.append(np.nanpercentile(_xarray, 25))
            three_quarters.append(np.nanpercentile(_xarray, 75))
            #print(q.values.mean())

=======
        
        x_smooth = np.linspace(times.min(),times.max(), 200)
        y_smooth = spline(times, ga, x_smooth)
        plt.plot(x_smooth, y_smooth, '-',label="Gaussian Smoothed", alpha=1, color='cyan')
        
        for i, q in enumerate(_xarray):
            quarters.append(np.nanpercentile(_xarray, 25))
            three_quarters.append(np.nanpercentile(_xarray, 75))
        
>>>>>>> d8bfca96
        ax = plt.gca()
        ax.grid(color='lightgray', linestyle='-', linewidth=1)
        fillcolor='gray'
        fillalpha=0.4
        linecolor='gray'
        linealpha=0.6
        plt.fill_between(times, y, quarters,  interpolate=False, color=fillcolor, alpha=fillalpha)
        plt.fill_between(times, y, three_quarters, interpolate=False, color=fillcolor, alpha=fillalpha)
        plt.plot(times,quarters,color=linecolor , alpha=linealpha)
        plt.plot(times,three_quarters,color=linecolor, alpha=linealpha)
<<<<<<< HEAD

        medians = _xarray.median(dim=['latitude','longitude'])
        plt.scatter(times,medians,color='mediumpurple', label="medians", marker="D")

        m, b = np.polyfit(times, y, 1)
        plt.plot(times, m*times + b, '-', color="red",label="linear regression")
        plt.style.use('seaborn')

        plt.plot(times, y, marker="o")
        plt.legend(loc='center left', bbox_to_anchor=(1, 0.5))
        plt.xticks(rotation=90)

## Matplotlib colormap functions ##

def create_discrete_color_map(th, colors, data_range=[0,1], cmap_name='my_cmap'):
    """
    Creates a discrete matplotlib LinearSegmentedColormap with thresholds for color changes.

    Parameters
    ----------
    th: list
        Threshold values. Must be in the range of `data_range` - noninclusive.
    colors: list
        Colors to use between thresholds, so `len(colors) == len(th)+1`.
        Colors can be string names of matplotlib colors or 3-tuples of rgb values in range [0,255].
    data_range: list-like
        A list-like of the minimum and maximum values the data may take, respectively. Used to scale ``th``.
        Defaults to [0,1], for which a value of 0.5 in ``th`` would be the midpoint of the possible range.
    cmap_name: str
        The name of the colormap for matplotlib.
    """
    # Normalize threshold values based on the data range.
    th = list(map(lambda val: (val - data_range[0])/(data_range[1] - data_range[0]), th))
    # Normalize color values.
    for i, color in enumerate(colors):
        if isinstance(color, tuple):
            colors[i] = [rgb/255 for rgb in color]
    th = [0.0] + th + [1.0]
=======
        
        medians = _xarray.median(dim=['latitude','longitude'])
        plt.scatter(times,medians,color='mediumpurple', label="medians", marker="D")
        
        m, b = np.polyfit(times, y, 1)
        plt.plot(times, m*times + b, '-', color="red",label="linear regression")
        plt.style.use('seaborn')
        
        plt.plot(times, y, marker="o")
        plt.legend(loc='center left', bbox_to_anchor=(1, 0.5))
        plt.xticks(rotation=90)    

## Color utils ##
    
def convert_name_rgb_255(color):
    """
    Converts a name of a matplotlib color to a list of rgb values in the range [0,255]. 
    Else, returns the original argument.

    Parameters
    ----------
    color: str or list (size 3)
        The color name to convert or a list of red, green, and blue already in range [0,255].
    """
    return [255*rgb for rgb in mpl.colors.to_rgb(color)] if isinstance(color,str) else color

def norm_color(color):
    """
    Converts either a string name of a matplotlib color or a 3-tuple of rgb values 
    in the range [0,255] to a 3-tuple of rgb values in the range [0,1].
    
    Parameters
    ----------
    color: str or list-like of numeric
        The name of a matplolib color or a .
    """
    color = convert_name_rgb_255(color)
    if len(color) == 3:
        color = [rgb/255 for rgb in color]
    return color

## End color utils ##

## Matplotlib colormap functions ##

def create_discrete_color_map(data_range=None, colors=None, cmap=None, 
                              th=None, pts=None, cmap_name='my_cmap', 
                              data_range_fmt=None, pts_fmt=None):
    """
    Creates a discrete matplotlib LinearSegmentedColormap with thresholds for color changes.
    Exclusively either `colors` or `cmap` must be specified (i.e. one and only one).
    At least one of the parameters `th` or `pts` may be specified, but not both.
    
    Parameters
    ----------
    data_range: list
        A 2-tuple of the minimum and maximum values the data may take.
        Can be omitted if `pts` is specified as a list-like of points.
    colors: list-like
        Colors to use between thresholds specified in `th` or around points specified in `pts`.
        Colors can be string names of matplotlib colors, 3-tuples of rgb values in range [0,255],
        or 4-tuples of rgba values in range [0,1].
    cmap: matplotlib.colors.Colormap
        A matplotlib colormap used to color data in the regions between thresholds 
        specified in `th` or around points specified in `pts`. 
    th: list-like of float
        Threshold values separating colors, so `len(colors) == len(th)+1`. 
        Must be in the range of `data_range` - noninclusive.
    pts: int or list-like of float
        Points around which to color the same. This can be either an integer
        specifying the number of evenly-spaced points to use or a list-like of points,
        in which case values must be in the range of `data_range` - inclusive.
        The thresholds used will be the midpoints between points in `pts`.
    cmap_name: str
        The name of the created colormap for matplotlib.
    data_range_fmt: list-like of size 2
        A mutable container intended to hold values used to set vmin and vmax, respectively, of 
        `pyplot.imshow()` for the purpose of formatting a colorbar. Only useful if `pts` is 
        specified as a list-like.
    pts_fmt: list-like
        A mutable container intended to hold the midpoints of the thresholds. This must have the same length
        as the number of points specified by `pts` or have a length of `len(th)+1`.
        
    :Authors:
        John Rattz (john.c.rattz@ama-inc.com)
    """
    assert (colors is None) ^ (cmap is None), \
        "Exclusively either `colors` or `cmap` must be specified."
    assert th is None or pts is None, \
    "The parameters `th` or `pts` may be specified, but not both."
    
    cmap = plt.get_cmap(cmap) if isinstance(cmap, str) else cmap
    
    if th is None: # If `th` is not supplied, construct it based on other arguments.
        if pts is not None:
            if isinstance(pts, int): # Use `pts` as the number of evenly-spaced points.
                assert pts > 0, "The number of points specified by `pts` must be positive."
                th_spacing = (data_range[1] - data_range[0])/pts
                th = np.linspace(data_range[0]+th_spacing, data_range[1]-th_spacing, pts-1)
            else: # Use `pts` as a list-like of points to put thresholds between.
                assert data_range[0] <= min(pts) and max(pts) <= data_range[1], \
                    "The values in `pts` must be within `data_range`, inclusive."
                # Choose imaginary lower and upper bounds of the data to scale `pts` with
                # so that the first and last color regions are sized appropriately.
                data_range_fmt = [None]*2 if data_range_fmt is None else data_range_fmt
                data_range_fmt[0] = pts[0] - (pts[1] - pts[0])/2
                data_range_fmt[1] = pts[-1] + (pts[-1] - pts[-2])/2
                pts = np.interp(pts, data_range_fmt, data_range)#(0,1))
                #                 pts = list(map(lambda pt: norm_range(pt, data_range_fmt), pts))
                th = [pts[ind-1] + (pts[ind] - pts[ind-1])/2 for ind in range(1, len(pts))]
        else:
            assert colors is not None, \
                "If neither `th` nor `pts` are specified, `colors` must be specified."
            th_spacing = (data_range[1] - data_range[0])/len(colors)
            th = np.linspace(data_range[0]+th_spacing, data_range[1]-th_spacing, len(colors)-1)
    else:
        assert len(th) == 0 or (data_range[0] < min(th) and max(th) < data_range[1]), \
            "The values in `th` must be within `data_range`, exclusive."
        # Normalize threshold values based on the data range.
        th = [(val-data_range[0])/(data_range[1]-data_range[0]) for val in th]
    th = np.interp(th, data_range, (0,1))
    th = [0.0] + list(th) + [1.0]
    if pts_fmt is not None:
        for ind in range(len(th)-1):
            pts_fmt[ind] = th[ind] + (th[ind+1] - th[ind])/2
    
    if colors is None: # If `colors` is not supplied, construct it based on other arguments.
        assert cmap is not None, \
            "If `colors` is not specified, `cmap` must be specified."
        colors = [cmap(th[ind-1] + (th[ind] - th[ind-1])/2) for ind in range(1, len(th))]
    else:    
        colors = list(map(norm_color, colors))
    
>>>>>>> d8bfca96
    cdict = {}
    # These are fully-saturated red, green, and blue - not the matplotlib colors for 'red', 'green', and 'blue'.
    primary_colors = ['red', 'green', 'blue']
    # Get the 3-tuples of rgb values for the colors.
    color_rgbs = [(mpl.colors.to_rgb(color) if isinstance(color,str) else color) for color in colors]
    # For each color entry to go into the color dictionary...
    for primary_color_ind, primary_color in enumerate(primary_colors):
        cdict_entry = [None]*len(th)
        # For each threshold (as well as 0.0 and 1.0), specify the values for this primary color.
        for row_ind, th_ind in enumerate(range(len(th))):
            # Get the two colors that this threshold corresponds to.
            th_color_inds = [0,0] if th_ind==0 else \
                            [len(colors)-1, len(colors)-1] if th_ind==len(th)-1 else \
                            [th_ind-1, th_ind]
            primary_color_vals = [color_rgbs[th_color_ind][primary_color_ind] for th_color_ind in th_color_inds]
            cdict_entry[row_ind] = (th[th_ind],) + tuple(primary_color_vals)
        cdict[primary_color] = cdict_entry
    cmap = LinearSegmentedColormap(cmap_name, cdict)
    return cmap

<<<<<<< HEAD
## End matplotlib colormap functions ##

## Misc ##

def retrieve_or_create_ax(fig=None, ax=None, **fig_params):
    """
    Returns an appropriate Axes object given possible Figure or Axes objects.
    If neither is supplied, a new figure will be created with associated axes.
    """
    if fig is None:
        if ax is None:
            fig, ax = plt.subplots(**fig_params)
    else:
        ax = fig.axes[0]
    return ax

def skip_plot(n_pts, plot_type, kwargs={}):
    """Returns a boolean denoting whether to skip plotting data given the number of points it contains."""
    min_pts_dict = {'scatter': 1, 'box': 1, 'gaussian': 3, 'poly': 1, 'cubic_spline': 3, 'line':2}
    min_pts = min_pts_dict[plot_type]
    if plot_type == 'poly':
        assert 'degree' in kwargs.keys(), "When plotting a polynomal fit, there must be" \
                                              "a 'degree' entry in the fit_kwargs parameter."
        degree = kwargs['degree']
        min_pts = min_pts + degree
    return n_pts < min_pts
=======
def create_gradient_color_map(data_range, colors, positions=None, cmap_name='my_cmap'):
    """
    Creates a gradient colormap with a LinearSegmentedColormap. Currently only creates linear gradients.
    
    Parameters
    ----------
    data_range: list-like
        A 2-tuple of the minimum and maximum values the data may take.
    colors: list of str or list of tuple
        Colors can be string names of matplotlib colors or 3-tuples of rgb values in range [0,255].
        The first and last colors are placed at the beginning and end of the colormap, respectively.
    positions: list-like
        The values which are colored with corresponding colors in `colors`, 
        except the first and last colors, so `len(positions) == len(colors)-2`.
        Positions must be in the range of `data_range` - noninclusive.
        If no positions are provided, the colors are evenly spaced.
    cmap_name: str
        The name of the created colormap for matplotlib.
        
    Examples
    --------
    Creating a linear gradient colormap of red, green, and blue, with even spacing between them:
        create_gradient_color_map(data_range=(0,1), positions=(0.5,), colors=('red', 'green', 'blue'))
    Which can also be done without specifying `positions`:
        create_gradient_color_map(data_range=(0,1), colors=('red', 'green', 'blue'))
    """
    # Normalize position values based on the data range.
    if positions is None:
        range_size = data_range[1] - data_range[0]
        spacing = range_size / (len(colors) - 1)
        positions = [spacing*i for i in range(1, len(colors)-1)]
    else:
        positions = list(map(lambda val: (val - data_range[0])/(data_range[1] - data_range[0]), positions))
    
    colors = list(map(norm_color, colors)) # Normalize color values for colormap creation.
    positions = [0.0] + positions + [1.0]
    
    cdict = {}
    # These are fully-saturated red, green, and blue - not the matplotlib colors for 'red', 'green', and 'blue'.
    primary_colors = ['red', 'green', 'blue']
    # Get the 3-tuples of rgb values for the colors.
    color_rgbs = [(mpl.colors.to_rgb(color) if isinstance(color,str) else color) for color in colors]
    cdict = {'red':[], 'green':[], 'blue':[]}
    for pos, color in zip(positions, color_rgbs):
        cdict['red'].append((pos, color[0], color[0]))
        cdict['green'].append((pos, color[1], color[1]))
        cdict['blue'].append((pos, color[2], color[2]))
    return LinearSegmentedColormap(cmap_name, cdict)

## End matplotlib colormap functions ##

### Discrete color plotting (exclusive) ###

def binary_class_change_plot(dataarrays, mask=None, x_coord='longitude', y_coord='latitude', 
                             colors=None, class_legend_label=None, width=10, fig=None, ax=None, 
                             title=None, fig_kwargs={}, title_kwargs={}, imshow_kwargs={}, 
                             x_label_kwargs={}, y_label_kwargs={}, legend_kwargs={}):
    """
    Creates a figure showing one of the following, depending on the format of arguments:
        1. The change in the extents of a binary pixel classification in a region over time.
           Pixels are colored based on never, sometimes, or always being a member of the class.
           In this case, there are 3 regions - never, sometimes, and always.
        2. The change in the extents of a binary pixel classification in a region over time between
           two time periods. Pixels are colored based on a change in having zero or more than zero 
           times in which they are members of the class between the time periods.
           In this case, there are 4 regions - (never,never),(never,some),(some,never),(some,some).
    
    Parameters
    ----------
    dataarrays: list-like of xarray.DataArray
        A list-like of one or two DataArrays of classification values 
        to plot, which must be either 0 or 1.
    mask: numpy.ndarray
        A NumPy array of the same shape as the dataarrays. 
        The pixels for which it is `True` are colored `color_mask`.
    x_coord, y_coord: str
        Names of the x and y coordinates in the elements of `dataarrays` to use 
        as tick and axis labels.
    colors: list-like:
        A list-like of list-likes of 3 elements - red, green, and blue values in range [0,255], 
        or the name of a matplotlib color.
        
        If `dataarrays` contains one DataArray, these are the colors for pixels. 
        Provide 3 color entries - for never, sometimes, and always class membership, in that order.
        
        If `dataarrays` contains two DataArrays, these are the colors for pixels that have zero
        or more than zero times in which they are members of the class between the time periods.
        Provide 4 color entires - (never,never),(never,some),(some,never),(some,some) class membership.
    class_legend_label: str
        The class label on the legend. For example, `class_legend_label='Water'` would yield legend labels
        like "Never Water".
    width: numeric
        The width of the created ``matplotlib.figure.Figure``, if none is supplied in `fig`. 
        The height will be set to maintain aspect ratio.
        Will be overridden by `'figsize'` in `fig_kwargs`, if present.
    fig: matplotlib.figure.Figure
        The figure to use for the plot. 
        If `ax` is not supplied, the Axes object used will be the first.
    ax: matplotlib.axes.Axes
        The axes to use for the plot.
    title: str
        The title of the plot.
    fig_kwargs: dict
        The dictionary of keyword arguments used to build the figure.
    title_kwargs: dict
        The dictionary of keyword arguments used to format the title.
        Passed to `matplotlib.axes.Axes.set_title()`.
    imshow_kwargs: dict
        The dictionary of keyword arguments passed to `ax.imshow()`.
        You can pass a colormap here with the key 'cmap'.
    x_label_kwargs, y_label_kwargs: dict
        Dictionaries of keyword arguments for 
        `Axes.set_xlabel()` and `Axes.set_ylabel()`, respectively.
        They cannot reference the same dictionary.
    legend_kwargs: dict
        The dictionary of keyword arguments passed to `ax.legend()`.
        
    Returns
    -------
    (fig,ax), pcts: 
        A 2-tuple of the figure and axes followed by a list of either 3 or 4 percents of 
        pixel membership, depending on whether `dataarray` contains one or two DataArrays.

        If `dataarrays` contains one DataArray, there are 3 percents for never, sometimes, 
        and always class membership.

        If `dataarrays` contains two DataArrays, there are 4 percents for 
        (never,never),(never,some),(some,never),(some,some) class membership.
    
    :Authors:
        John Rattz (john.c.rattz@ama-inc.com)
    """
    # Avoid modifying the original arguments.
    fig_kwargs, title_kwargs, legend_kwargs = \
        fig_kwargs.copy(), title_kwargs.copy(), legend_kwargs.copy()
    
    # Handle conversion of matplotlib color names to lists of rgb values (range [0,255] for plt.imshow()).
    colors = list(map(convert_name_rgb_255, colors))
    
    def get_none_chng_perm_masks(dataarray, time_dim='time'):
        """
        For a DataArray of binary classifications (0 or 1) with a 'time' dimension, 
        get a list of masks indicating where the points are, in order, never, sometimes, 
        or always a member of the class (1 indicates membership), considering only 
        non-NaN values for those points.
        """
        # Get the sum of classifications across time.
        sum_cls = dataarray.sum(dim=time_dim)
        # The number of acquistions that were not nan for each point.
        num_times_not_nan = dataarray.count(dim=time_dim) 
        # Find where pixels are permanent, changing, or never a member of the class.
        none_mask = sum_cls == 0
        chng_mask = xr_and(0 < sum_cls, sum_cls < num_times_not_nan)
        perm_mask = sum_cls == num_times_not_nan
        return [none_mask, chng_mask, perm_mask]
    
    # Assemble the color masks.
    masks = []
    if len(dataarrays) == 1: # Determine extent change in one time period.
        dataarray = dataarrays[0]
        masks += get_none_chng_perm_masks(dataarray)
    else: # Determine change between two time periods.
        baseline_da, analysis_da = dataarrays
        baseline_none_mask, baseline_chng_mask, baseline_perm_mask = get_none_chng_perm_masks(baseline_da)
        analysis_none_mask, analysis_chng_mask, analysis_perm_mask = get_none_chng_perm_masks(analysis_da)
        # Find where points are never a member of the class or are a member at one or more times.
        baseline_cls_ever = xr_or(baseline_chng_mask, baseline_perm_mask)
        analysis_cls_ever = xr_or(analysis_chng_mask, analysis_perm_mask)
        # Find where points change between never being a member of the class 
        # and being a member at one or more times between the two periods.
        no_cls_no_cls_mask = xr_and(baseline_none_mask, analysis_none_mask)
        no_cls_cls_mask = xr_and(baseline_none_mask, analysis_cls_ever)
        cls_no_cls_mask = xr_and(baseline_cls_ever, analysis_none_mask)
        cls_cls_mask = xr_and(baseline_cls_ever, analysis_cls_ever)
        masks += [no_cls_no_cls_mask, no_cls_cls_mask, cls_no_cls_mask, cls_cls_mask]
        
    # Determine the overriding mask.
    y_x_shape = len(dataarrays[0][y_coord]), len(dataarrays[0][x_coord])
    mask = np.zeros(y_x_shape, dtype=np.bool) if mask is None else mask
    
    # Color the image with the masks.
    color_array = np.zeros((*y_x_shape, 3)).astype(np.int16)
    for i, mask in enumerate(masks):
        color_array[mask.values] = colors[i]
    
    fig_kwargs['figsize'] = fig_kwargs.get('figsize', figure_ratio(dataarrays[0], x_coord, y_coord, 
                                                                   fixed_width = width))
    fig, ax = retrieve_or_create_fig_ax(fig, ax, **fig_kwargs)
    
    # Set the tick and axes labels.
    xarray_set_axes_labels(dataarrays[0], ax, x_coord, y_coord, x_label_kwargs, y_label_kwargs)
    
    # Title the plot.
    if title is None:
        title = "Class Extents Change" if len(dataarrays)==1 else \
                "Class Extents Change (Baseline/Analysis)"
    ax.set_title(title, **title_kwargs)
    
    # Create the legend.
    colors = [np.array(color)/255 for color in colors] # Colors must be in range [0,1] for color patches.
    if len(dataarrays)==1:
        class_legend_label = "a Member of the Class" if class_legend_label is None else class_legend_label
        labels = list(map(lambda str: str.format(class_legend_label), 
                          ['Never {}', 'Sometimes {}', 'Always {}']))
    else:
        class_legend_label = "Class Membership" if class_legend_label is None else class_legend_label
        labels = list(map(lambda str: str.format(class_legend_label, class_legend_label), 
                          ['No {} to No {}', 'No {} to {}', '{} to No {}', '{} to {}']))
    color_patches = list(map(lambda color, label: mpatches.Patch(color=color, label=label), colors, labels)) 
    legend_kwargs.setdefault('loc', 'best')
    legend_kwargs['handles'] = color_patches
    ax.legend(**legend_kwargs)
    
    ax.imshow(color_array, **imshow_kwargs)
    
    # Calculate the percentage of pixels that are permanent, changing, or never members.
    pcts = [float((mask.sum() / (y_x_shape[0]*y_x_shape[1])).values) for mask in masks]
    
    return [fig,ax], pcts
    
## Threshold plotting ##

def intersection_threshold_plot(first, second, th, mask = None, color_none='black', 
                                color_first='green', color_second='red', 
                                color_both='white', color_mask='gray', 
                                width = 10, fig=None, ax=None, *args, **kwargs):
    """
    Given two dataarrays, create a threshold plot showing where zero, one, or both are within a threshold.
    
    Parameters
    ----------
    first, second: xarray.DataArray
        The DataArrays to compare.
    th: tuple
        A 2-tuple of the minimum (inclusive) and maximum (exclusive) threshold values, respectively.
    mask: numpy.ndarray
        A NumPy array of the same shape as the dataarrays. The pixels for which it is `True` 
        are colored`color_mask`.
    color_none: list-like or str
        A list-like of 3 elements - red, green, and blue values in range [0,255], 
        or the name of a matplotlib color. Used to color regions where 
        neither first nor second have values within the threshold. 
        Default color is black.
    color_first: list-like or str
        A list-like of 3 elements - red, green, and blue values in range [0,255], 
        or the name of a matplotlib color. Used to color regions where 
        only the first has values within the threshold. 
        Default color is green.
    color_second: list-like or str
        A list-like of 3 elements - red, green, and blue values in range [0,255], 
        or the name of a matplotlib color. Used to color regions where 
        only the second has values within the threshold. 
        Default color is red.
    color_both: list-like or str
        A list-like of 3 elements - red, green, and blue values in range [0,255], 
        or the name of a matplotlib color. Used to color regions where 
        both the first and second have values within the threshold. 
        Default color is white.
    color_mask: list-like or str
        A list-like of 3 elements - red, green, and blue values in range [0,255], 
        or the name of a matplotlib color. Used to color regions where `mask == True`.
        Overrides any other color a region may have. 
        Default color is gray.
    width: int
        The width of the created ``matplotlib.figure.Figure``. 
        The height will be set to maintain aspect ratio.
    fig: matplotlib.figure.Figure
        The figure to use for the plot. 
        If `ax` is not supplied, the Axes object used will be the first.
    ax: matplotlib.axes.Axes
        The axes to use for the plot.
    *args: list
        Arguments passed to ``matplotlib.pyplot.imshow()``.
    **kwargs: dict
        Keyword arguments passed to ``matplotlib.pyplot.imshow()``.
    """
    # Handle conversion of matplotlib color names to lists of rgb values.
    color_none, color_first, color_second, color_both, color_mask = \
        list(map(convert_name_rgb_255, [color_none, color_first, color_second, color_both, color_mask]))
    
    # Determine the regions.
    first_in = np.logical_and(th[0] <= first, first < th[1])
    second_in = np.logical_and(th[0] <= second, second < th[1])
    both_in = np.logical_and(first_in, second_in)
    none_in = np.invert(both_in)
    # Determine the overriding mask.
    mask  = np.zeros(first.shape).astype(bool) if mask is None else mask
    
    # The colors for each pixel.
    color_array = np.zeros((*first.shape, 3)).astype(np.int16)
    
    color_array[none_in] = color_none
    color_array[first_in] =  color_first
    color_array[second_in] = color_second
    color_array[both_in] = color_both
    color_array[mask] =  color_mask

    fig, ax = retrieve_or_create_fig_ax(fig, ax, figsize=figure_ratio(first, x_coord, y_coord, fixed_width = width))
    
    plt.title("Threshold: {} < x < {}".format(th[0], th[1]))
    
    max_num_ticks = 10 # Max ticks per axis.
    
    lon = first.longitude.values
    label_every = int(round(len(lon)/max_num_ticks))
    lon_labels = ["{0:.4f}".format(lon_val) for lon_val in lon[::label_every]]
    plt.xlabel('Longitude')
    plt.xticks(range(len(lon))[::label_every], lon_labels, rotation='vertical')
    
    lat = first.latitude.values
    label_every = int(round(len(lat)/max_num_ticks))
    lat_labels = ["{0:.4f}".format(lat_val) for lat_val in lat[::label_every]]
    plt.ylabel('Latitude')
    plt.yticks(range(len(lat))[::label_every], lat_labels)
    
    plt.imshow(color_array, *args, **kwargs)
    plt.show()

    ## End threshold plotting ##

### End discrete color plotting (exclusive)##

## Misc ##

def print_matrix(cell_value_mtx, cell_label_mtx=None, row_labels=None, col_labels=None, 
                 show_row_labels=True, show_col_labels=True, show_cell_labels=True, 
                 cmap=None, cell_val_fmt='2g', annot_kwargs={}, tick_fontsize=14, 
                 x_axis_tick_kwargs=None, y_axis_tick_kwargs=None, 
                 x_axis_ticks_position='default', y_axis_ticks_position='default', 
                 fig=None, ax=None, heatmap_kwargs={}, fig_kwargs={}):
    """
    Prints a matrix as a heatmap.
    Inspired by https://gist.github.com/shaypal5/94c53d765083101efc0240d776a23823.
    
    Arguments
    ---------
    cell_value_mtx: numpy.ndarray
        A 2D NumPy array to be used as the cell values when coloring with the colormap.
    cell_label_mtx: numpy.ndarray
        A 2D NumPy array to be used as the cell labels.
    row_labels, col_labels: list
        A list of labels in the order they index the matrix rows and columns, respectively.
    show_row_labels, show_col_labels: bool
        Whether to show the row or column labels, respectively.
    show_cell_labels: bool
        Whether to show values as cell labels or not.
    cmap: matplotlib.colors.Colormap
        A matplotlib colormap used to color the cells based on `cell_value_mtx`.
    cell_val_fmt: str
        Formatting string for values in the matrix cells.
    annot_kwargs: dict
        Keyword arguments for ``ax.text`` for formatting cell annotation text.
    tick_fontsize: int
        The fontsize of tick labels. Overridden by `x_axis_tick_kwargs` and `y_axis_tick_kwargs`.
    x_axis_tick_kwargs, y_axis_tick_kwargs: dict
        Keyword arguments for x and y axis tick labels, respectively.
        Specifically, keyword arguments for calls to `ax.[x_axis,y_axis].set_ticklabels()`
        where `ax` is the `matplotlib.axes.Axes` object returned by `seaborn.heatmap()`.
    x_axis_ticks_position, y_axis_ticks_position: str
        The position of x and y axis ticks, respectively.
        For x_axis_ticks_position, possible values are ['top', 'bottom', 'both', 'default', 'none'].
        For y_axis_ticks_position, possible values are ['left', 'right', 'both', 'default', 'none'].
        See https://matplotlib.org/api/axis_api.html for more information.
    fig: matplotlib.figure.Figure
        The figure to use for the plot.
        If only `fig` is supplied, the Axes object used will be the first.
    ax: matplotlib.axes.Axes
        The axes to use for the plot.
    heatmap_kwargs: dict
        Dictionary of keyword arguments to `seaborn.heatmap()`. 
        Overrides any other relevant parameters passed to this function.
        Some notable parameters include 'vmin', 'vmax', 'cbar', and 'cbar_kws'.
    fig_kwargs: dict
        The dictionary of keyword arguments used to build the figure.
    
    Returns
    -------
    fig, ax: matplotlib.figure.Figure, matplotlib.axes.Axes
        The figure and axes used for the plot.
    """
    cell_label_mtx = cell_value_mtx if cell_label_mtx is None else cell_label_mtx
    row_labels = ['']*cell_value_mtx.shape[0] if not show_row_labels else row_labels
    col_labels = ['']*cell_value_mtx.shape[1] if not show_col_labels else col_labels
    heatmap_kwargs.setdefault('cbar', False)
    
    df = pd.DataFrame(cell_value_mtx, index=row_labels, columns=col_labels)
    cell_labels = cell_label_mtx if show_cell_labels else None
    fig, ax = retrieve_or_create_fig_ax(fig, ax, **fig_kwargs)
    heatmap = sns.heatmap(df, cmap=cmap, annot=cell_labels, fmt=cell_val_fmt, 
                          annot_kws=annot_kwargs, ax=ax, **heatmap_kwargs)
    if not show_row_labels:
        heatmap.set_yticks([]) # Ticks must be hidden explicitly.
    else:
        if y_axis_tick_kwargs is None:    
            y_axis_tick_kwargs = dict(rotation=0, ha='right')
        y_axis_tick_kwargs.setdefault('fontsize', tick_fontsize)
        heatmap.yaxis.set_ticklabels(heatmap.yaxis.get_ticklabels(), **y_axis_tick_kwargs)
        heatmap.yaxis.set_ticks_position(y_axis_ticks_position)
        heatmap.yaxis.tick_left() # Ticks may also appear on the right side otherwise.
    if not show_col_labels:
        heatmap.set_xticks([])
    else:
        if x_axis_tick_kwargs is None:
            x_axis_tick_kwargs = dict(rotation=45, ha='right')
        x_axis_tick_kwargs.setdefault('fontsize', tick_fontsize)
        heatmap.xaxis.set_ticklabels(heatmap.xaxis.get_ticklabels(), **x_axis_tick_kwargs)
        heatmap.xaxis.set_ticks_position(x_axis_ticks_position)
    return fig, ax

def get_ax_size(fig, ax):
    """
    Given matplotlib Figure (fig) and Axes (ax) objects, return
    the width and height of the Axes object in inches as a list.
    """
    # Credit goes to https://stackoverflow.com/a/19306776/5449970.
    bbox = ax.get_window_extent().transformed(fig.dpi_scale_trans.inverted())
    return [bbox.width, bbox.height]

def xarray_imshow(data, x_coord='longitude', y_coord='latitude', width=10, 
                  fig=None, ax=None, use_colorbar=True, cbar_labels=None, 
                  use_legend=False, legend_labels=None, fig_kwargs=None, 
                  imshow_kwargs=None, x_label_kwargs=None, y_label_kwargs=None, 
                  cbar_kwargs=None, nan_color='white', legend_kwargs=None,
                  ax_tick_label_kwargs=None, x_tick_label_kwargs=None, 
                  y_tick_label_kwargs=None, title=None, title_kwargs=None,
                  ax_lbl_font_scaling=(8, np.inf, 2), 
                  ax_tick_lbl_font_scaling=(8, np.inf, 1.5),
                  title_font_scaling=(8, np.inf, 1.5),
                  legend_font_scaling=(8, np.inf, 1.5)):
    """
    Shows a heatmap of an xarray DataArray with only latitude and longitude dimensions.
    Unlike `data.plot.imshow()`, this sets axes ticks and labels - including
    labeling "Latitude" and "Longitude". It also simplifies creating a colorbar and legend.
    
    Parameters
    ----------
    data: xarray.DataArray
        The xarray.DataArray containing only latitude and longitude coordinates.
    x_coord, y_coord: str
        Names of the x and y coordinates in `data` to use as tick and axis labels.
    width: numeric
        The width of the created ``matplotlib.figure.Figure``, if none is supplied in `fig`. 
        The height will be set to maintain aspect ratio.
        Will be overridden by `'figsize'` in `fig_kwargs`, if present.
    fig: matplotlib.figure.Figure
        The figure to use for the plot. 
        If `ax` is not supplied, the Axes object used will be the first.
    ax: matplotlib.axes.Axes
        The axes to use for the plot.
    use_colorbar: bool
        Whether or not to create a colorbar to the right of the axes.
    cbar_labels: list
        A list of strings to label the colorbar.
    use_legend: bool
        Whether or not to create a legend showing labels for unique values.
        Only use if you are sure you have a low number of unique values.
    legend_labels: dict
        A mapping of values to legend labels.
    fig_kwargs: dict
        The dictionary of keyword arguments used to build the figure.
    imshow_kwargs: dict
        The dictionary of keyword arguments passed to `plt.imshow()`.
        You can pass a colormap here with the key 'cmap'.
    x_label_kwargs, y_label_kwargs: dict
        Dictionaries of keyword arguments for 
        `Axes.set_xlabel()` and `Axes.set_ylabel()`, respectively.
        They cannot reference the same dictionary.
    cbar_kwargs: dict
        The dictionary of keyword arguments passed to `plt.colorbar()`.
        Some parameters of note include 'ticks', which is a list of values to place ticks at.
    nan_color: str or list-like
        The color used for NaN regions. Can be a string name of a matplotlib color or 
        a 3-tuple (list-like) of rgb values in range [0,255].
    legend_kwargs: dict
        The dictionary of keyword arguments passed to `plt.legend()`.
    ax_tick_label_kwargs: dict
        The dictionary of keyword arguments passed to `ax.tick_params()`.
    x_tick_label_kwargs, y_tick_label_kwargs: dict
        Dictionaries of keyword arguments passed to `ax.set_xticklabels()`
        and `ax.set_yticklabels()`, respectively.
    title: str
        The title of the figure.
    title_kwargs: dict
        The dictionary of keyword arguments passed to `ax.set_title()`.
    ax_lbl_font_scaling, 
    ax_tick_lbl_font_scaling, 
    title_font_scaling,
    legend_font_scaling: list-like of float
        Some list-likes of the minimum font size, maximum font size, and the
        rate at which they scale with the figure dimensions. So each contains 
        3 numeric values. These variables are for, respectively, axis label 
        font scaling, axis tick label font scaling, title font scaling, and 
        legend font scaling. The axis label, tick label, and title font sizes 
        scale on the average of the width and height of the axes. The legend 
        font size also scales on the width and height of the axes, but the 
        number of legend elements and the maximum legend element length are also factored.
        
    Returns
    -------
    fig, ax, im, cbar: matplotlib.figure.Figure, matplotlib.axes.Axes, 
                       matplotlib.image.AxesImage,  matplotlib.colorbar.Colorbar
        The figure and axes used as well as the image returned by `pyplot.imshow()` and the colorbar. 
        If `use_colorbar == False`, `cbar` will be `None`.
        
    :Authors:
        John Rattz (john.c.rattz@ama-inc.com)
    """
    from mpl_toolkits.axes_grid1 import make_axes_locatable
    
    # Figure kwargs
    # Use `copy()` to avoid modifying the original dictionaries.
    fig_kwargs = {} if fig_kwargs is None else fig_kwargs.copy()
    figsize = \
        fig_kwargs.setdefault('figsize', figure_ratio(data, x_coord, y_coord, 
                                                      fixed_width = width))
    # Imshow kwargs
    imshow_kwargs = {} if imshow_kwargs is None else imshow_kwargs.copy()
    imshow_kwargs.setdefault('interpolation', 'nearest')
    
    nan_color = norm_color(nan_color) # Normalize color value for matplotlib.
    
    fig, ax = retrieve_or_create_fig_ax(fig, ax, **fig_kwargs)
    axsize = get_ax_size(fig,ax) # Scale fonts on axis size, not figure size.
    
    # Axis label kwargs
    ax_lbl_fnt_sz = max(ax_lbl_font_scaling[0], 
                        min(ax_lbl_font_scaling[2]*(axsize[0]+axsize[1])/2,#(x_lbl_fnt_sz+y_lbl_fnt_sz)/2, 
                            ax_lbl_font_scaling[1]))
    x_label_kwargs = {} if x_label_kwargs is None else x_label_kwargs.copy()
    x_label_kwargs.setdefault("fontsize", ax_lbl_fnt_sz)
    y_label_kwargs = {} if y_label_kwargs is None else y_label_kwargs.copy()
    y_label_kwargs.setdefault("fontsize", ax_lbl_fnt_sz)
    
    # Axis tick label kwargs
    ax_tick_label_kwargs = {} if ax_tick_label_kwargs is None else \
                           ax_tick_label_kwargs.copy()
    ax_tick_lbl_fnt_sz = max(ax_tick_lbl_font_scaling[0], 
                             min(ax_tick_lbl_font_scaling[2]*(axsize[0]+axsize[1])/2, 
                                 ax_tick_lbl_font_scaling[1]))
    x_tick_label_kwargs = {} if x_tick_label_kwargs is None else \
                          x_tick_label_kwargs
    x_tick_label_kwargs.setdefault('fontsize', ax_tick_lbl_fnt_sz)
    y_tick_label_kwargs = {} if y_tick_label_kwargs is None else \
                          y_tick_label_kwargs
    y_tick_label_kwargs.setdefault('fontsize', ax_tick_lbl_fnt_sz)

    # Handle display of NaN values.
    data_arr = data.values
    masked_array = np.ma.array(data_arr, mask=np.isnan(data_arr))
    cmap = imshow_kwargs.setdefault('cmap', plt.get_cmap('viridis'))
    cmap.set_bad(nan_color)
    im = ax.imshow(masked_array, **imshow_kwargs)
    
    # Set axis labels and tick labels.
    xarray_set_axes_labels(data, ax, x_coord, y_coord, 
                           x_label_kwargs, y_label_kwargs,
                           ax_tick_label_kwargs, 
                           x_tick_label_kwargs, y_tick_label_kwargs)
    
    # Set the title.
    if title is not None:
        title_fnt_sz = max(title_font_scaling[0], 
                           min(title_font_scaling[2]*((axsize[0]+axsize[1])/2+3),#-len(title)/12
                               title_font_scaling[1]))
        title_kwargs = {} if title_kwargs is None else title_kwargs.copy()
        title_kwargs.setdefault('fontdict', dict(fontsize=title_fnt_sz))
        ax.set_title(title, **title_kwargs)
    
    # Create a colorbar.
    if use_colorbar:
        cbar_kwargs = {} if cbar_kwargs is None else cbar_kwargs.copy()
        divider = make_axes_locatable(ax)
        cax = divider.append_axes("right", size="7.5%", pad=0.05)
        cbar = fig.colorbar(im, ax=ax, cax=cax, **cbar_kwargs)
        if cbar_labels is not None:
            cbar.ax.set_yticklabels(cbar_labels)
    else:
        cbar = None
        
    # Create a legend.
    if use_legend:
        legend_kwargs = {} if legend_kwargs is None else legend_kwargs.copy()
        legend_kwargs.setdefault("framealpha", 0.4)
        
        # Determine the legend labels.
        unique_values = np.unique(data.values)
        unique_values = unique_values[~np.isnan(unique_values)]
        if legend_labels is None:
            legend_labels = ["{}".format(value) for value in unique_values]
        else:
            legend_labels = [legend_labels.get(value,"{}".format(value)) for value in unique_values]
        
        colors = [im.cmap(im.norm(unique_values)) for unique_values in unique_values]
        patches = [mpatches.Patch(color=colors[i], label=legend_labels[i]) 
                   for i in range(len(legend_labels))]
        
        # Determine the font size of the legend.
        legend_num_elems = len(legend_labels)
        legend_max_len = len(max(legend_labels, key=len))
        legend_hz_sz = legend_font_scaling[2] * (axsize[0] - legend_max_len/9 + 3)
        legend_vt_sz = legend_font_scaling[2] * (axsize[1] - legend_num_elems/9 + 3)
        legend_fnt_sz = \
            max(legend_font_scaling[0], 
                min(min(legend_hz_sz, legend_vt_sz), legend_font_scaling[1]))
        legend_kwargs.setdefault("fontsize", legend_fnt_sz)
        legend_kwargs.setdefault('loc', 'best')
        legend_kwargs['handles'] = patches
        ax.legend(**legend_kwargs)
        
    return fig, ax, im, cbar

def xarray_set_axes_labels(data, ax, x_coord='longitude', y_coord='latitude',
                           x_label_kwargs=None, y_label_kwargs=None,
                           ax_tick_label_kwargs=None, 
                           x_tick_label_kwargs=None, y_tick_label_kwargs=None):
    """
    Sets tick locations and labels for x and y axes on a `matplotlib.axes.Axes` 
    object such that the tick labels do not overlap. This currently only supports
    numeric coordinates.
    
    Parameters
    ----------
    data: xarray.Dataset or xarray.DataArray
        The xarray Dataset or DataArray containing latitude and longitude coordinates.
    ax: matplotlib.axes.Axes
        The matplotlib Axes object to set tick locations and labels for.
    x_coord, y_coord: str
        Names of the x and y coordinates in `data` to use as tick and axis labels.
    x_label_kwargs, y_label_kwargs: dict
        Dictionaries of keyword arguments for 
        `Axes.set_xlabel()` and `Axes.set_ylabel()`, respectively.
        Unless 'xlabel' or 'ylabel' are specified, the labels will be
        the capitalized versions of `x_coord` and `y_coord`.
    ax_tick_label_kwargs: dict
        The dictionary of keyword arguments passed to `ax.tick_params()`.
    x_tick_label_kwargs, y_tick_label_kwargs: dict
        Dictionaries of keyword arguments passed to `ax.set_xticklabels()`
        and `ax.set_yticklabels()`, respectively.
        
    :Authors:
        John Rattz (john.c.rattz@ama-inc.com)
    """
    import string
    # Avoid modifying the original arguments.
    x_label_kwargs = {} if x_label_kwargs is None else x_label_kwargs.copy()
    y_label_kwargs = {} if y_label_kwargs is None else y_label_kwargs.copy()
    ax_tick_label_kwargs = {} if ax_tick_label_kwargs is None else \
                           ax_tick_label_kwargs.copy()
    x_tick_label_kwargs = {} if x_tick_label_kwargs is None else \
                          x_tick_label_kwargs.copy()
    y_tick_label_kwargs = {} if y_tick_label_kwargs is None else \
                          y_tick_label_kwargs.copy()
    
#     x_label_kwargs, y_label_kwargs = \
#         x_label_kwargs.copy(), y_label_kwargs.copy()
#     x_tick_label_kwargs, y_tick_label_kwargs = \
#         x_tick_label_kwargs.copy(), y_tick_label_kwargs.copy()
    
    width, height = get_ax_size(ax.figure, ax)
    
    # Labels
    x_label_kwargs.setdefault('xlabel', string.capwords(x_coord))
    ax.set_xlabel(**x_label_kwargs)
    y_label_kwargs.setdefault('ylabel', string.capwords(y_coord))
    ax.set_ylabel(**y_label_kwargs)
    
    # Tick labels
    ax.tick_params(**ax_tick_label_kwargs)
    # X ticks
    x_vals = data[x_coord].values
    x_fontsize = \
        x_tick_label_kwargs.setdefault('fontsize', mpl.rcParams['font.size'])
    label_every = max(1, int(round(1/10*len(x_vals)*x_fontsize/width)))
    x_labels = ["{0:.4f}".format(float(x_val)) for x_val in x_vals[::label_every]]
    ax.set_xticks(range(len(x_vals))[::label_every])
    x_tick_label_kwargs.setdefault('rotation', 30)
    ax.set_xticklabels(x_labels, **x_tick_label_kwargs)
    # Y ticks
    y_vals = data[y_coord].values
    y_fontsize = \
        y_tick_label_kwargs.setdefault('fontsize', mpl.rcParams['font.size'])
    label_every = max(1, int(round(1/10*len(y_vals)*y_fontsize/height)))
    y_labels = ["{0:.4f}".format(float(y_val)) for y_val in y_vals[::label_every]]
    ax.set_yticks(range(len(y_vals))[::label_every])
    ax.set_yticklabels(y_labels, **y_tick_label_kwargs)

def figure_ratio(data, x_coord='longitude', y_coord='latitude', 
                 fixed_width=8, fixed_height=None, 
                 num_cols=1, num_rows=1):
    """
    Returns a list of the width and height that match constraints on height 
    and width for a figure while maintaining aspect ratio if possible.
    Also handles a grid of plots of identically sized cells.
        
    Parameters
    ----------
    data: xarray.Dataset or xarray.DataArray or list-like
        Can be either of the following:
        1. A list-like of x and y dimension sizes, respectively
        2. An xarray Dataset or DataArray containing x and y dimensions
    x_coord, y_coord: str
        Names of the x and y coordinates in `data`.
    fixed_width, fixed_height: float
        The desired width or height. If both are specified, the aspect
        ratio is maintained and `fixed_width` and `fixed_height` are 
        treated as maximum values for the size of a single grid element.
    num_cols, num_rows: int
        The number of columns and rows in the grid the plots will be in.
        Zero, one, or both may be specified.
    """
    assert (fixed_width is not None) or (fixed_height is not None),\
        "At least one of `fixed_width` or `fixed_height` must be specified."
    # Determine the x and y dimension sizes and the aspect ratio.
    if isinstance(data, xr.Dataset) or isinstance(data, xr.DataArray):
        x_sz, y_sz = len(data[x_coord]), len(data[y_coord])
    else:
        x_sz, y_sz = data[0], data[1]
    aspect_ratio = y_sz / x_sz
    # Determine the figure size.
    if fixed_width is not None:
        width = fixed_width; height = width*aspect_ratio
    elif fixed_height is not None:
        height = fixed_height; width = height/aspect_ratio
    # If both `fixed_width` and `fixed_height` are specified, treat as maximums.
    if (fixed_width is not None) and (fixed_height is not None):
        if width > fixed_width:
            height *= fixed_width/width
            width = fixed_width
        if height > fixed_height:
            width *= fixed_height/height
            height = fixed_height
    return [width*num_cols, height*num_rows]
>>>>>>> d8bfca96

def retrieve_or_create_fig_ax(fig=None, ax=None, **fig_params):
    """
    Returns appropriate matplotlib Figure and Axes objects given Figure and/or Axes objects.
    If neither is supplied, a new figure will be created with associated axes.
    If only `fig` is supplied, `(fig,fig.axes[0])` is returned. That is, the first Axes object will be used (and created if necessary).
    If `ax` is supplied, `(fig, ax)` is returned.
    
    Returns
    -------
    fig, ax: matplotlib.figure.Figure, matplotlib.axes.Axes
        The figure and the axes of that figure.
    """
    if ax is None:
        if fig is None:
            fig, ax = plt.subplots(**fig_params)
        else:
            if len(fig.axes) == 0:
                fig.add_axes([1,1,1,1])
            ax = fig.axes[0]
    return fig, ax

def skip_plot(n_pts, plot_type, kwargs={}):
    """Returns a boolean denoting whether to skip plotting data given the number of points it contains."""
    min_pts_dict = {'scatter': 1, 'box': 1, 'gaussian': 3, 'poly': 1, 'cubic_spline': 3, 'line':2}
    min_pts = min_pts_dict[plot_type]
    if plot_type == 'poly':
        assert 'degree' in kwargs.keys(), "When plotting a polynomal fit, there must be" \
                                              "a 'degree' entry in the fit_kwargs parameter."
        degree = kwargs['degree']
        min_pts = min_pts + degree
    return n_pts < min_pts

def remove_non_unique_ordered_list_str(ordered_list):
    """
    Sets all occurrences of a value in an ordered list after its first occurence to ''.
    For example, ['a', 'a', 'b', 'b', 'c'] would become ['a', '', 'b', '', 'c'].
    """
    prev_unique_str = ""
    for i in range(len(ordered_list)):
        current_str = ordered_list[i]
        if current_str != prev_unique_str:
            prev_unique_str = current_str
        else:
            ordered_list[i] = ""
    return ordered_list

# For February, assume leap years are included.
days_per_month = {1:31, 2:29, 3:31, 4:30, 5:31, 6:30, 
                  7:31, 8:31, 9:30, 10:31, 11:30, 12:31}

def get_weeks_per_month(num_weeks):
    """
    Including January, give 5 weeks to every third month - accounting for 
    variation between 52 and 54 weeks in a year by adding weeks to the last 3 months.
    """
    last_months_num_weeks = None
    if num_weeks <= 52:
        last_months_num_weeks = [5,4,4]
    elif num_weeks == 53:
        last_months_num_weeks = [5,4,5]
    elif num_weeks == 54:
        last_months_num_weeks = [5,5,5]
    return {month_int:num_weeks for (month_int,num_weeks) in zip(days_per_month.keys(), [5,4,4]*3+last_months_num_weeks)}

month_names = ['Jan', 'Feb', 'Mar', 'Apr', 'May', 'Jun', 
               'Jul', 'Aug', 'Sep', 'Oct', 'Nov', 'Dec']

def month_ints_to_month_names(month_ints):
    """
    Converts ordinal numbers for months (in range [1,12]) to their 3-letter names.
    """
    return [month_names[i-1] for i in month_ints]

def week_ints_to_month_names(week_ints):
    """
    Converts ordinal numbers for weeks (in range [1,54]) to their months' 3-letter names.
    """
    weeks_per_month = get_weeks_per_month(max(week_ints))
    week_month_strs = []
    for week_int in week_ints:
        month_int = -1
        for current_month_int, current_month_weeks in weeks_per_month.items():
            week_int -= current_month_weeks
            if week_int <= 0:
                month_int = current_month_int
                break
        week_month_strs.append(month_names[month_int-1])
    return week_month_strs

def naive_months_ticks_by_week(week_ints=None):
    """
    Given a list of week numbers (in range [1,54]), returns a list of month strings separated by spaces.
    Covers 54 weeks if no list-like of week numbers is given.
    This is only intended to be used for labeling axes in plotting.
    """
    month_ticks_by_week = []
    if week_ints is None: # Give month ticks for all weeks.
        month_ticks_by_week = week_ints_to_month_names(list(range(54)))
    else:
        month_ticks_by_week = remove_non_unique_ordered_list_str(week_ints_to_month_names(week_ints))
    return month_ticks_by_week<|MERGE_RESOLUTION|>--- conflicted
+++ resolved
@@ -85,16 +85,7 @@
 
 ## End datetime functions ##
 
-def np_dt64_to_str(np_datetime, fmt='%Y-%m-%d'):
-    """Converts a NumPy datetime64 object to a string based on a format string supplied to pandas strftime."""
-    return pd.to_datetime(str(np_datetime)).strftime(fmt)
-
-def tfmt(x):
-    return time.strftime("%Y-%m-%d",time.gmtime(x))
-
-## End datetime functions ##
-
-def regression_massage(ds):
+def regression_massage(ds): 
     t_len = len(ds["time"])
     s_len = len(ds["latitude"]) * len(ds["longitude"])
     flat_values = ds.values.reshape(t_len * s_len)
@@ -120,35 +111,20 @@
     value.astype(int)
     time = np.array(time)
     time.astype(int)
-<<<<<<< HEAD
-    return list(zip(time,value))
-
+    return list(zip(time,value))  
+    
 def xarray_plot_data_vars_over_time(dataset, colors=['orange', 'blue']):
     """
     Plot a line plot of all data variables in an xarray.Dataset on a shared set of axes.
-
-=======
-    return list(zip(time,value))  
-    
-def xarray_plot_data_vars_over_time(dataset, colors=['orange', 'blue']):
-    """
-    Plot a line plot of all data variables in an xarray.Dataset on a shared set of axes.
-    
->>>>>>> d8bfca96
+    
     Parameters
     ----------
     dataset: xarray.Dataset
         The Dataset containing data variables to plot. The only dimension and coordinate must be 'time'.
     colors: list
-<<<<<<< HEAD
-        A list of strings denoting colors for each data variable's points.
-        For example, 'red' or 'blue' are acceptable.
-
-=======
         A list of strings denoting colors for each data variable's points. 
         For example, 'red' or 'blue' are acceptable.
         
->>>>>>> d8bfca96
     :Authors:
         John Rattz (john.c.rattz@ama-inc.com)
     """
@@ -161,146 +137,6 @@
         plt.plot(data_arr[nan_mask], marker='o', c=colors[i])
     times = dataset.time.values
     date_strs = np.array(list(map(lambda time: np_dt64_to_str(time), times)))
-<<<<<<< HEAD
-    plt.xticks(np.arange(len(date_strs[nan_mask])), date_strs[nan_mask],
-               rotation=45, ha='right', rotation_mode='anchor')
-    plt.legend(data_var_names, loc='upper right')
-    plt.show()
-
-def xarray_scatterplot_data_vars(dataset, figure_kwargs={'figsize': (12, 6)}, colors=['blue', 'orange'], markersize=5):
-    """
-    Plot a scatterplot of all data variables in an xarray.Dataset on a shared set of axes.
-    Currently requires a 'time' coordinate, which constitutes the x-axis.
-
-    Parameters
-    ----------
-    dataset: xarray.Dataset
-        The Dataset containing data variables to plot.
-    frac_dates: float
-        The fraction of dates to label on the x-axis.
-    figure_kwargs: dict
-        A dictionary of kwargs for matplotlib figure creation.
-    colors: list
-        A list of strings denoting abbreviated colors for each data variable's points.
-        For example, 'r' is red and 'b' is blue.
-    markersize: float
-        The size of markers in the scatterplot.
-
-    :Authors:
-        John Rattz (john.c.rattz@ama-inc.com)
-    """
-    plt.figure(**figure_kwargs)
-    data_var_names = list(dataset.data_vars)
-    len_dataset = dataset.time.size
-    nan_mask = np.full(len_dataset, True)
-    for i, data_arr in enumerate(dataset.data_vars.values()):
-        if len(list(dataset.dims)) > 1:
-            dims_to_check_for_nulls = [dim for dim in list(dataset.dims) if dim != 'time']
-            nan_mask = nan_mask & data_arr.notnull().any(dim=dims_to_check_for_nulls).values
-        else:
-            nan_mask = data_arr.notnull().values
-        times = data_arr.to_dataframe().index.get_level_values('time').values
-        plt.scatter(stats.rankdata(times, method='dense')-1, data_arr.values.flatten(), c=colors[i], s=markersize)
-    unique_times = dataset.time.values
-    date_strs = np.array(list(map(lambda time: np_dt64_to_str(time), unique_times)))
-    plt.xticks(np.arange(len(date_strs))[nan_mask], date_strs[nan_mask],
-               rotation=45, ha='right', rotation_mode='anchor')
-    plt.xlabel('time')
-    plt.legend(data_var_names, loc='upper right')
-    plt.show()
-
-# def plot_band(landsat_dataset, dataset, figsize=(20,15), fontsize=24, legend_fontsize=24):
-#     """
-#     Plots several statistics over time - including mean, median, linear regression of the
-#     means, Gaussian smoothed curve of means, and the band enclosing the 25th percentiles
-#     and the 75th percentiles. This is very similar to the output of the Comet Time Series
-#     Toolset (https://github.com/CosmiQ/CometTS).
-#
-#     Parameters
-#     ----------
-#     landsat_dataset: xarray.Dataset
-#         An xarray `Dataset` containing longitude, latitude, and time coordinates.
-#     dataset: xarray.DataArray
-#         An xarray `DataArray` containing time, latitude, and longitude coordinates.
-#     figsize: tuple
-#         A 2-tuple of the figure size in inches for the entire figure.
-#     fontsize: int
-#         The font size to use for text.
-#     """
-#
-#     #Calculations
-#     times = dataset.time.values
-#     times = list(map(n64_to_epoch, times))
-#     times = np.array(times)
-#     times = np.sort(times)
-#     mean  = dataset.mean(dim=['latitude','longitude'],  skipna = True).values
-#     medians = dataset.median(dim=['latitude','longitude'], skipna = True)
-#
-#     std_dev = np.nanstd(mean)
-#     plt.figure(figsize=figsize)
-#     ax = plt.gca()
-#
-#     #Shaded Area
-#     quarter = np.nanpercentile(
-#     dataset.values.reshape((
-#         landsat_dataset.dims['time'],
-#         landsat_dataset.dims['latitude'] * landsat_dataset.dims['longitude'])),
-#         25,
-#         axis = 1
-#     )
-#     three_quarters = np.nanpercentile(
-#     dataset.values.reshape((
-#         landsat_dataset.dims['time'],
-#         landsat_dataset.dims['latitude'] * landsat_dataset.dims['longitude'])),
-#         75,
-#         axis = 1
-#     )
-#     np.array(quarter)
-#     np.array(three_quarters)
-#     ax.grid(color='lightgray', linestyle='-', linewidth=1)
-#     fillcolor1='gray'
-#     fillcolor2='brown'
-#     fillalpha=0.4
-#     plt.fill_between(times, mean, quarter,  interpolate=False, color=fillcolor1, alpha=fillalpha,label="25th")
-#     plt.fill_between(times, mean, three_quarters, interpolate=False, color=fillcolor1, alpha=fillalpha,label="75th")
-#
-#     #Medians
-#     plt.plot(times,medians,color="black",marker="o",linestyle='None', label = "Medians")
-#
-#     #Linear Regression (on everything)
-#     #Data formatted in a way for needed for Guassian and Linear Regression
-#     #regression_list = full_linear_regression(dataset)
-#     #formatted_time, value = zip(*regression_list)
-#     #formatted_time = np.array(formatted_time)
-#
-#     #The Actual Plot
-#     plt.plot(times,mean,color="blue",label="Mean")
-#
-#     #Linear Regression (on mean)
-#     m, b = np.polyfit(times, mean, 1)
-#     plt.plot(times, m*times + b, '-', color="red",label="linear regression of mean",linewidth = 3.0)
-#
-#     #Gaussian Curve
-#     b = gaussian(len(times), std_dev)
-#     ga = filters.convolve1d(mean, b/b.sum(),mode="reflect")
-#     x_smooth = np.linspace(times.min(),times.max(), 200)
-#     y_smooth = spline(times, ga, x_smooth)
-#     plt.plot(x_smooth, y_smooth, '-',label="Gaussian Smoothed of mean", alpha=1, color='limegreen',linewidth = 3.0)
-#
-#
-#     #Formatting
-#     ax.grid(color='k', alpha=0.1, linestyle='-', linewidth=1)
-#     ax.xaxis.set_major_formatter(FuncFormatter(tfmt))
-#     plt.legend(loc='center left', bbox_to_anchor=(1, 0.5), fontsize=legend_fontsize)
-#     plt.xticks(rotation=45, fontsize=fontsize)
-#     plt.yticks(fontsize=fontsize)
-#     ax.set_xlabel('Time', fontsize=fontsize)
-#     ax.set_ylabel('Value', fontsize=fontsize)
-#     plt.show()
-        
-def xarray_time_series_plot(dataset, plot_descs, fig_params={'figsize':(18,12)}, scale_params={}, fig=None, ax=None, 
-                            max_times_per_plot=None, show_legend=True, title=None):
-=======
     plt.xticks(np.arange(len(date_strs[nan_mask])), date_strs[nan_mask], 
                rotation=45, ha='right', rotation_mode='anchor')
     plt.legend(data_var_names, loc='upper right')
@@ -418,7 +254,6 @@
                             scale_params=None, fig=None, ax=None, 
                             max_times_per_plot=None, show_legend=True, 
                             title=None):
->>>>>>> d8bfca96
     """
     Plot data variables in an xarray.Dataset together in one figure, with different 
     plot types for each (e.g. box-and-whisker plot, line plot, scatter plot), and 
@@ -712,8 +547,6 @@
     
 ## Curve fitting ##
 
-## Curve fitting ##
-
 def plot_curvefit(x, y, fit_type, x_smooth=None, n_pts=200, fig_params={}, plot_kwargs={}, fig=None, ax=None):
     """
     Plots a curve fit given x values, y values, a type of curve to plot, and parameters for that curve.
@@ -777,23 +610,12 @@
     
 ## End curve fitting ##
 
-<<<<<<< HEAD
-## End curve fitting ##
-
-def plot_band(dataset, figsize=(20,15), fontsize=24, legend_fontsize=24):
-    """
-    Plots several statistics over time - including mean, median, linear regression of the
-    means, Gaussian smoothed curve of means, and the band enclosing the 25th and 75th percentiles.
-    This is very similar to the output of the Comet Time Series Toolset (https://github.com/CosmiQ/CometTS).
-
-=======
 def plot_band(dataset, figsize=(20,15), fontsize=24, legend_fontsize=24):
     """
     Plots several statistics over time - including mean, median, linear regression of the 
     means, Gaussian smoothed curve of means, and the band enclosing the 25th and 75th percentiles. 
     This is very similar to the output of the Comet Time Series Toolset (https://github.com/CosmiQ/CometTS). 
     
->>>>>>> d8bfca96
     Parameters
     ----------
     dataset: xarray.DataArray
@@ -810,11 +632,7 @@
     means  = dataset.mean(dim=['latitude','longitude'],  skipna = True).values
     medians = dataset.median(dim=['latitude','longitude'], skipna = True).values
     mask = ~np.isnan(means) & ~np.isnan(medians)
-<<<<<<< HEAD
-
-=======
-    
->>>>>>> d8bfca96
+    
     plt.figure(figsize=figsize)
     ax = plt.gca()
 
@@ -841,21 +659,12 @@
     ax.grid(color='lightgray', linestyle='-', linewidth=1)
     fillcolor='gray'
     fillalpha=0.4
-<<<<<<< HEAD
-    plt.fill_between(x_locs, quarter, three_quarters,  interpolate=False, color=fillcolor, alpha=fillalpha,
+    plt.fill_between(x_locs, quarter, three_quarters,  interpolate=False, color=fillcolor, alpha=fillalpha, 
                      label="25th and 75th percentile band")
-
+        
     #Medians
     plt.plot(x_locs,medians,color="black",marker="o",linestyle='None', label = "Medians")
-
-=======
-    plt.fill_between(x_locs, quarter, three_quarters,  interpolate=False, color=fillcolor, alpha=fillalpha, 
-                     label="25th and 75th percentile band")
-        
-    #Medians
-    plt.plot(x_locs,medians,color="black",marker="o",linestyle='None', label = "Medians")
-    
->>>>>>> d8bfca96
+    
     #The Actual Plot
     plt.plot(x_locs,means,color="blue",label="Mean")
 
@@ -865,15 +674,9 @@
 
     #Gaussian Curve
     plot_curvefit(x_locs[mask], means[mask], fit_type='gaussian', ax=ax,
-<<<<<<< HEAD
-                  plot_kwargs=dict(linestyle='-', label="Gaussian smoothed of means",
-                                   alpha=1, color='limegreen', linewidth = 3.0))
-
-=======
                   plot_kwargs=dict(linestyle='-', label="Gaussian smoothed of means", 
                                    alpha=1, color='limegreen', linewidth = 3.0))
     
->>>>>>> d8bfca96
     #Formatting
     date_strs = np.array(list(map(lambda time: np_dt64_to_str(time), times[mask])))
     ax.grid(color='k', alpha=0.1, linestyle='-', linewidth=1)
@@ -884,11 +687,7 @@
     ax.set_xlabel('Time', fontsize=fontsize)
     ax.set_ylabel('Value', fontsize=fontsize)
     plt.show()
-<<<<<<< HEAD
-
-=======
-    
->>>>>>> d8bfca96
+    
 def plot_pixel_qa_value(dataset, platform, values_to_plot, bands = "pixel_qa", plot_max = False, plot_min = False):
     times = dataset.time.values
     mpl.style.use('seaborn')
@@ -896,11 +695,7 @@
     quarters = []
     three_quarters = []
     percentiles = []
-<<<<<<< HEAD
-
-=======
    
->>>>>>> d8bfca96
     for i,v in enumerate(values_to_plot):
         _xarray  = ls7_unpack_qa(dataset.pixel_qa, values_to_plot[i])
         y = _xarray.mean(dim= ['latitude', 'longitude'])
@@ -911,28 +706,15 @@
         ga = filters.convolve1d(y, b/b.sum(),mode="reflect")
         ga=interpolate_gaps(ga, limit=3)
         plt.plot(times, ga, '-',label="Gaussian ", alpha=1, color='black')
-<<<<<<< HEAD
-
+        
         x_smooth = np.linspace(times.min(),times.max(), 200)
         y_smooth = spline(times, ga, x_smooth)
         plt.plot(x_smooth, y_smooth, '-',label="Gaussian Smoothed", alpha=1, color='cyan')
-
+        
         for i, q in enumerate(_xarray):
             quarters.append(np.nanpercentile(_xarray, 25))
             three_quarters.append(np.nanpercentile(_xarray, 75))
-            #print(q.values.mean())
-
-=======
-        
-        x_smooth = np.linspace(times.min(),times.max(), 200)
-        y_smooth = spline(times, ga, x_smooth)
-        plt.plot(x_smooth, y_smooth, '-',label="Gaussian Smoothed", alpha=1, color='cyan')
-        
-        for i, q in enumerate(_xarray):
-            quarters.append(np.nanpercentile(_xarray, 25))
-            three_quarters.append(np.nanpercentile(_xarray, 75))
-        
->>>>>>> d8bfca96
+        
         ax = plt.gca()
         ax.grid(color='lightgray', linestyle='-', linewidth=1)
         fillcolor='gray'
@@ -943,46 +725,6 @@
         plt.fill_between(times, y, three_quarters, interpolate=False, color=fillcolor, alpha=fillalpha)
         plt.plot(times,quarters,color=linecolor , alpha=linealpha)
         plt.plot(times,three_quarters,color=linecolor, alpha=linealpha)
-<<<<<<< HEAD
-
-        medians = _xarray.median(dim=['latitude','longitude'])
-        plt.scatter(times,medians,color='mediumpurple', label="medians", marker="D")
-
-        m, b = np.polyfit(times, y, 1)
-        plt.plot(times, m*times + b, '-', color="red",label="linear regression")
-        plt.style.use('seaborn')
-
-        plt.plot(times, y, marker="o")
-        plt.legend(loc='center left', bbox_to_anchor=(1, 0.5))
-        plt.xticks(rotation=90)
-
-## Matplotlib colormap functions ##
-
-def create_discrete_color_map(th, colors, data_range=[0,1], cmap_name='my_cmap'):
-    """
-    Creates a discrete matplotlib LinearSegmentedColormap with thresholds for color changes.
-
-    Parameters
-    ----------
-    th: list
-        Threshold values. Must be in the range of `data_range` - noninclusive.
-    colors: list
-        Colors to use between thresholds, so `len(colors) == len(th)+1`.
-        Colors can be string names of matplotlib colors or 3-tuples of rgb values in range [0,255].
-    data_range: list-like
-        A list-like of the minimum and maximum values the data may take, respectively. Used to scale ``th``.
-        Defaults to [0,1], for which a value of 0.5 in ``th`` would be the midpoint of the possible range.
-    cmap_name: str
-        The name of the colormap for matplotlib.
-    """
-    # Normalize threshold values based on the data range.
-    th = list(map(lambda val: (val - data_range[0])/(data_range[1] - data_range[0]), th))
-    # Normalize color values.
-    for i, color in enumerate(colors):
-        if isinstance(color, tuple):
-            colors[i] = [rgb/255 for rgb in color]
-    th = [0.0] + th + [1.0]
-=======
         
         medians = _xarray.median(dim=['latitude','longitude'])
         plt.scatter(times,medians,color='mediumpurple', label="medians", marker="D")
@@ -1116,7 +858,6 @@
     else:    
         colors = list(map(norm_color, colors))
     
->>>>>>> d8bfca96
     cdict = {}
     # These are fully-saturated red, green, and blue - not the matplotlib colors for 'red', 'green', and 'blue'.
     primary_colors = ['red', 'green', 'blue']
@@ -1137,34 +878,6 @@
     cmap = LinearSegmentedColormap(cmap_name, cdict)
     return cmap
 
-<<<<<<< HEAD
-## End matplotlib colormap functions ##
-
-## Misc ##
-
-def retrieve_or_create_ax(fig=None, ax=None, **fig_params):
-    """
-    Returns an appropriate Axes object given possible Figure or Axes objects.
-    If neither is supplied, a new figure will be created with associated axes.
-    """
-    if fig is None:
-        if ax is None:
-            fig, ax = plt.subplots(**fig_params)
-    else:
-        ax = fig.axes[0]
-    return ax
-
-def skip_plot(n_pts, plot_type, kwargs={}):
-    """Returns a boolean denoting whether to skip plotting data given the number of points it contains."""
-    min_pts_dict = {'scatter': 1, 'box': 1, 'gaussian': 3, 'poly': 1, 'cubic_spline': 3, 'line':2}
-    min_pts = min_pts_dict[plot_type]
-    if plot_type == 'poly':
-        assert 'degree' in kwargs.keys(), "When plotting a polynomal fit, there must be" \
-                                              "a 'degree' entry in the fit_kwargs parameter."
-        degree = kwargs['degree']
-        min_pts = min_pts + degree
-    return n_pts < min_pts
-=======
 def create_gradient_color_map(data_range, colors, positions=None, cmap_name='my_cmap'):
     """
     Creates a gradient colormap with a LinearSegmentedColormap. Currently only creates linear gradients.
@@ -1897,7 +1610,6 @@
             width *= fixed_height/height
             height = fixed_height
     return [width*num_cols, height*num_rows]
->>>>>>> d8bfca96
 
 def retrieve_or_create_fig_ax(fig=None, ax=None, **fig_params):
     """
